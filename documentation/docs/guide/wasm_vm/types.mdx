--- conflicted
+++ resolved
@@ -33,10 +33,7 @@
 - `AgentID` - A 37-byte IOTA Smart Contracts Agent ID.
 - `ChainID` - A 33-byte IOTA Smart Contracts Chain ID.
 - `Color` - A 32-byte token color ID.
-<<<<<<< HEAD
-=======
 - `ContractID` - A 37-byte IOTA Smart Contracts smart contract ID.
->>>>>>> 75ab868d
 - `Hash` - A 32-byte hash value.
 - `Hname` - A 4-byte unsigned integer hash value derived from a name string.
 - `RequestID` - A 34-byte transaction request ID.
@@ -44,13 +41,8 @@
 The first group consists of the basic value data types that are found in all programming
 languages, whereas the second group consists of WasmLib versions of IOTA Smart Contracts-specific value
 data types. More detailed explanations about their specific uses can be found in the
-<<<<<<< HEAD
-[ISCP documentation](https://github.com/iotaledger/wasp/blob/develop/documentation/docs/misc/coretypes.md).
-WasmLib provides its own implementations for each of the ISCP value data types. They can
-=======
 [IOTA Smart Contracts documentation](https://github.com/iotaledger/wasp/blob/develop/documentation/docs/misc/coretypes.md)
 . WasmLib provides its own implementations for each of the IOTA Smart Contracts value data types. They can
->>>>>>> 75ab868d
 all be serialized into and deserialized from a byte array. Each value data type can also
 be used as a key in key/value maps.
 
@@ -66,14 +58,8 @@
 The rule is that from an immutable container proxy you can only derive immutable container
 and value proxies. The referenced data can never be changed through immutable proxies.
 Separating these constraints for types into separate proxy types allows the use of
-<<<<<<< HEAD
-compile-time type-checking to enforce these constraints. To guard against client code that
-tries to bypass them, the ISCP sandbox will also check these constraints at runtime on the
-host.
-=======
 compile-time type-checking to enforce these constraints. To guard against client code that tries to bypass
 them, the IOTA Smart Contracts sandbox will also check these constraints at runtime on the host.
->>>>>>> 75ab868d
 
 ## Full Matrix of WasmLib Types (excluding array proxies)
 
