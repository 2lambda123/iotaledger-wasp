--- conflicted
+++ resolved
@@ -52,23 +52,13 @@
 
 #### On Ledger Requests
 
-<<<<<<< HEAD
-<!-- TODO Fix link "../core_concepts/smartcontract-interaction/on-ledger-requests.md"
-See: [On-ledger Requests](correct_link_here) -->
-=======
 See: [On-ledger Requests](../core_concepts/invocation.md#on-ledger)
->>>>>>> 75424eba
 
 On-ledger requests are sent to GoShimmer nodes. Wasp periodically requests new On-ledger requests from GoShimmer nodes, and handles them accordingly. These messages are validated through the network and take some time to be processed. 
 
 #### Off Ledger Requests
 
-<<<<<<< HEAD
-<!-- TODO Fix link "../core_concepts/smartcontract-interaction/off-ledger-requests.md"
-See: [Off-ledger Requests](correct_link_here) -->
-=======
 See: [Off-ledger Requests](../core_concepts/invocation.md#off-ledger)
->>>>>>> 75424eba
 
 Off-ledger requests are directly sent to Wasp nodes and do not require validation through GoShimmer nodes. They are therefore faster. However, they require an initial deposit of funds to a chain account as this account will initiate required On-ledger requests on behalf of the desired contract or player.
 
