--- conflicted
+++ resolved
@@ -20,25 +20,6 @@
 
 // BlockInfoResponse struct for BlockInfoResponse
 type BlockInfoResponse struct {
-<<<<<<< HEAD
-	AnchorTransactionId string `json:"anchorTransactionId"`
-	BlockIndex          uint32 `json:"blockIndex"`
-	// The burned gas (uint64 as string)
-	GasBurned string `json:"gasBurned"`
-	// The charged gas fee (uint64 as string)
-	GasFeeCharged            string    `json:"gasFeeCharged"`
-	L1CommitmentHash         string    `json:"l1CommitmentHash"`
-	NumOffLedgerRequests     uint32    `json:"numOffLedgerRequests"`
-	NumSuccessfulRequests    uint32    `json:"numSuccessfulRequests"`
-	PreviousL1CommitmentHash string    `json:"previousL1CommitmentHash"`
-	Timestamp                time.Time `json:"timestamp"`
-	// The total L2 base tokens (uint64 as string)
-	TotalBaseTokensInL2Accounts string `json:"totalBaseTokensInL2Accounts"`
-	TotalRequests               uint32 `json:"totalRequests"`
-	// The total storage deposit (uint64 as string)
-	TotalStorageDeposit       string `json:"totalStorageDeposit"`
-	TransactionSubEssenceHash string `json:"transactionSubEssenceHash"`
-=======
 	BlockIndex uint32 `json:"blockIndex"`
 	// The burned gas (uint64 as string)
 	GasBurned string `json:"gasBurned"`
@@ -49,7 +30,6 @@
 	PreviousAliasOutput string `json:"previousAliasOutput"`
 	Timestamp time.Time `json:"timestamp"`
 	TotalRequests uint32 `json:"totalRequests"`
->>>>>>> 7b5d2608
 }
 
 // NewBlockInfoResponse instantiates a new BlockInfoResponse object
