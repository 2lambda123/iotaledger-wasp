--- conflicted
+++ resolved
@@ -4,19 +4,9 @@
 
 [Wasp](https://github.com/iotaledger/wasp) is a node software developed by the
 [IOTA Foundation](http://iota.org) to run the _IOTA Smart Contract Protocol_
-(_ISCP_ in short) on top of the _IOTA Tangle_.  Please find here a [high level
+(_ISCP_ in short) on top of the _IOTA Tangle_.  Here's a [high level
 introduction](https://blog.iota.org/an-introduction-to-iota-smart-contracts-16ea6f247936)
 into ISCP.
-
-<<<<<<< HEAD
-A _smart contract_ is a distributed software agent that stores its state in the
-[UTXO ledger](docs/intro/utxo.md), and evolves with each _request_ sent to
-the contract. Since the UTXO ledger is immutable, by extension the smart
-contract state is also immutable.
-=======
-Please refer to the [documentation](docOps/docs/welcome.md) to learn more about
-Wasp, and for instructions on how to compile and run.
->>>>>>> 7f067dbe
 
 ## Contributing
 
@@ -26,58 +16,5 @@
 
 Please read [this](docOps/docs/contribute.md) before creating a pull request.
 
-<<<<<<< HEAD
-## Prerequisites
-
-- Go 1.15
-- The `goshimmer` command, compiled from [Goshimmer `master+wasp` branch](https://github.com/iotaledger/goshimmer/tree/master+wasp)
-
-```
-git clone -b master+wasp https://github.com/iotaledger/goshimmer.git
-cd goshimmer
-go install
-```
-
-Note: The only difference between standard Goshimmer (`master` branch) and the
-`master+wasp` branch is the
-[WaspConn](https://github.com/iotaledger/goshimmer/tree/master+wasp/dapps/waspconn)
-plugin, which accepts connections from Wasp nodes.
-
-## Compile
-
-- Build the `wasp` binary (Wasp node): `go build`
-- Build the `wasp-cli` binary (CLI client): `go build ./tools/wasp-cli`
-
-Alternatively, build and install everything with `go install ./...`
-
-## Test
-
-- Run all tests (including integration tests which may take several minutes): `go test -timeout 20m ./...`
-- Run only unit tests: `go test -short ./...`
-
-Note: integration tests require the `goshimmer`, `wasp` and `wasp-cli` commands
-in the system path (i.e. you need to run `go install ./...` before running
-tests).
-
-## Run
-
-- [How to run a Wasp node on Pollen](docs/docs/runwasp.md)
-- [Using `wasp-cli` to deploy a chain and a contract](docs/docs/deploy.md)
-
-## Learn
-
-- [Exploring IOTA Smart Contracts](docs/tutorial/readme.md)
-- [UTXO ledger and digital assets](docs/intro/utxo.md)
-- [Core types](docs/docs/coretypes.md)
-- [On-chain accounts](docs/docs/accounts.md)
-- [Wasp Publisher](docs/docs/publisher.md)
-
-## Tools
-
-- [`wasp-cli`](tools/wasp-cli/README.md): A CLI client for the Wasp node.
-- [`wasp-cluster`](tools/cluster/wasp-cluster/README.md): allows to easily run
-  a network of Wasp nodes, for testing.
-=======
 You can also join our [Discord server](https://discord.iota.org/) and ping us
-in `#smartcontracts-dev`.
->>>>>>> 7f067dbe
+in `#smartcontracts-dev`.