--- conflicted
+++ resolved
@@ -100,15 +100,9 @@
 	go.dedis.ch/kyber/v3 v3.1.0 // indirect
 	go.uber.org/goleak v1.2.1 // indirect
 	go.uber.org/multierr v1.11.0 // indirect
-<<<<<<< HEAD
-	go.uber.org/zap v1.24.0 // indirect
-	golang.org/x/crypto v0.11.0 // indirect
-	golang.org/x/exp v0.0.0-20230801115018-d63ba01acd4b // indirect
-=======
 	go.uber.org/zap v1.25.0 // indirect
 	golang.org/x/crypto v0.12.0 // indirect
-	golang.org/x/exp v0.0.0-20230724220655-d98519c11495 // indirect
->>>>>>> 00f0b276
+	golang.org/x/exp v0.0.0-20230801115018-d63ba01acd4b // indirect
 	golang.org/x/image v0.7.0 // indirect
 	golang.org/x/net v0.14.0 // indirect
 	golang.org/x/sync v0.2.0 // indirect
