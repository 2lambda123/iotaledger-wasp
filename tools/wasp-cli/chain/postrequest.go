package chain

import (
	"math/big"
	"strconv"
	"strings"
	"time"

	iotago "github.com/iotaledger/iota.go/v3"
	"github.com/iotaledger/wasp/client/chainclient"
	"github.com/iotaledger/wasp/packages/iscp"
	"github.com/iotaledger/wasp/tools/wasp-cli/log"
	"github.com/iotaledger/wasp/tools/wasp-cli/util"
	"github.com/spf13/cobra"
)

func postRequestCmd() *cobra.Command {
	var transfer []string
	var offLedger bool

	cmd := &cobra.Command{
		Use:   "post-request <name> <funcname> [params]",
		Short: "Post a request to a contract",
		Long:  "Post a request to contract <name>, function <funcname> with given params.",
		Args:  cobra.MinimumNArgs(2),
		Run: func(cmd *cobra.Command, args []string) {
			fname := args[1]
			params := chainclient.PostRequestParams{
				Args:     util.EncodeParams(args[2:]),
				Transfer: parseColoredBalances(transfer),
			}

			scClient := SCClient(iscp.Hn(args[0]))

			if offLedger {
<<<<<<< HEAD
				util.WithOffLedgerRequest(GetCurrentChainID(), func() (*iscp.OffLedgerRequestData, error) {
=======
				params.Nonce = uint64(time.Now().UnixNano())
				util.WithOffLedgerRequest(GetCurrentChainID(), func() (*request.OffLedger, error) {
>>>>>>> 9a6c700d
					return scClient.PostOffLedgerRequest(fname, params)
				})
			} else {
				util.WithSCTransaction(GetCurrentChainID(), func() (*iotago.Transaction, error) {
					return scClient.PostRequest(fname, params)
				})
			}
		},
	}

	cmd.Flags().StringSliceVarP(&transfer, "transfer", "t", []string{"IOTA:1"},
		"include a funds transfer as part of the transaction. Format: <color>:<amount>,<color>:amount...",
	)
	cmd.Flags().BoolVarP(&offLedger, "off-ledger", "o", false,
		"post an off-ledger request",
	)

	return cmd
}

func assetIDFromString(s string) []byte {
	panic("TODO implement")
	// if s == colored.IOTA.String() {
	// 	return colored.IOTA
	// }
	// c, err := colored.ColorFromBase58EncodedString(s)
	// log.Check(err)
	// return c
}

func parseColoredBalances(args []string) *iscp.Assets {
	assets := iscp.NewEmptyAssets()
	for _, tr := range args {
		parts := strings.Split(tr, ":")
		if len(parts) != 2 {
			log.Fatalf("colored balances syntax: <color>:<amount>,<color:amount>... -- Example: IOTA:100")
		}
		assetID := assetIDFromString(parts[0])

		panic("TODO amount needs to support uint256")
		amount, err := strconv.Atoi(parts[1])
		log.Check(err)

		assets.AddAsset(assetID, big.NewInt(int64(amount)))
	}
	return assets
}<|MERGE_RESOLUTION|>--- conflicted
+++ resolved
@@ -33,12 +33,8 @@
 			scClient := SCClient(iscp.Hn(args[0]))
 
 			if offLedger {
-<<<<<<< HEAD
+				params.Nonce = uint64(time.Now().UnixNano())
 				util.WithOffLedgerRequest(GetCurrentChainID(), func() (*iscp.OffLedgerRequestData, error) {
-=======
-				params.Nonce = uint64(time.Now().UnixNano())
-				util.WithOffLedgerRequest(GetCurrentChainID(), func() (*request.OffLedger, error) {
->>>>>>> 9a6c700d
 					return scClient.PostOffLedgerRequest(fname, params)
 				})
 			} else {
