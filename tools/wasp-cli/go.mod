module github.com/iotaledger/wasp/tools/wasp-cli

go 1.21

replace (
	github.com/ethereum/go-ethereum => github.com/iotaledger/go-ethereum v1.12.2-wasp3
	github.com/iotaledger/wasp => ../../
	go.dedis.ch/kyber/v3 => github.com/kape1395/kyber/v3 v3.0.14-0.20230124095845-ec682ff08c93 // branch: dkg-2suites
)

require (
	github.com/ethereum/go-ethereum v1.13.5
	github.com/hashicorp/go-version v1.6.0
	github.com/iotaledger/hive.go/logger v0.0.0-20231113110812-4ca2b6cc9a42
	github.com/iotaledger/iota.go/v4 v4.0.0-20231204084048-9c12053adaf6
	github.com/iotaledger/wasp v1.0.0-00010101000000-000000000000
	github.com/samber/lo v1.38.1
	github.com/spf13/cobra v1.8.0
	github.com/spf13/viper v1.18.1
	golang.org/x/term v0.15.0
)

require (
	filippo.io/edwards25519 v1.0.0 // indirect
	github.com/DataDog/zstd v1.5.5 // indirect
	github.com/VictoriaMetrics/fastcache v1.12.2 // indirect
	github.com/benbjohnson/clock v1.3.5 // indirect
	github.com/beorn7/perks v1.0.1 // indirect
	github.com/bits-and-blooms/bitset v1.7.0 // indirect
	github.com/btcsuite/btcd/btcec/v2 v2.3.2 // indirect
	github.com/bygui86/multi-profile/v2 v2.1.0 // indirect
	github.com/bytecodealliance/wasmtime-go/v9 v9.0.0 // indirect
	github.com/cespare/xxhash/v2 v2.2.0 // indirect
	github.com/cockroachdb/errors v1.11.0 // indirect
	github.com/cockroachdb/logtags v0.0.0-20230118201751-21c54148d20b // indirect
	github.com/cockroachdb/pebble v0.0.0-20230412222916-60cfeb46143b // indirect
	github.com/cockroachdb/redact v1.1.5 // indirect
	github.com/consensys/bavard v0.1.13 // indirect
	github.com/consensys/gnark-crypto v0.10.0 // indirect
	github.com/containerd/cgroups v1.1.0 // indirect
	github.com/coreos/go-systemd/v22 v22.5.0 // indirect
	github.com/crate-crypto/go-kzg-4844 v0.3.0 // indirect
	github.com/davecgh/go-spew v1.1.2-0.20180830191138-d8f796af33cc // indirect
	github.com/davidlazar/go-crypto v0.0.0-20200604182044-b73af7476f6c // indirect
	github.com/deckarep/golang-set/v2 v2.3.1 // indirect
	github.com/decred/dcrd/dcrec/secp256k1/v4 v4.2.0 // indirect
	github.com/docker/go-units v0.5.0 // indirect
	github.com/dustin/go-humanize v1.0.1 // indirect
	github.com/eclipse/paho.mqtt.golang v1.4.3 // indirect
	github.com/elastic/gosigar v0.14.2 // indirect
	github.com/ethereum/c-kzg-4844 v0.3.1 // indirect
	github.com/fatih/structs v1.1.0 // indirect
	github.com/felixge/fgprof v0.9.3 // indirect
	github.com/flynn/noise v1.0.0 // indirect
	github.com/francoispqt/gojay v1.2.13 // indirect
	github.com/fsnotify/fsnotify v1.7.0 // indirect
	github.com/gballet/go-libpcsclite v0.0.0-20191108122812-4678299bea08 // indirect
	github.com/getsentry/sentry-go v0.23.0 // indirect
	github.com/go-ole/go-ole v1.3.0 // indirect
	github.com/go-stack/stack v1.8.1 // indirect
	github.com/go-task/slim-sprig v0.0.0-20230315185526-52ccab3ef572 // indirect
	github.com/godbus/dbus/v5 v5.1.0 // indirect
	github.com/gofrs/flock v0.8.1 // indirect
	github.com/gogo/protobuf v1.3.2 // indirect
	github.com/golang-jwt/jwt v3.2.2+incompatible // indirect
	github.com/golang-jwt/jwt/v5 v5.2.0 // indirect
	github.com/golang/mock v1.6.0 // indirect
	github.com/golang/protobuf v1.5.3 // indirect
	github.com/golang/snappy v0.0.5-0.20220116011046-fa5810519dcb // indirect
	github.com/google/go-github v17.0.0+incompatible // indirect
	github.com/google/go-querystring v1.1.0 // indirect
	github.com/google/gopacket v1.1.19 // indirect
	github.com/google/pprof v0.0.0-20230821062121-407c9e7a662f // indirect
	github.com/google/uuid v1.4.0 // indirect
	github.com/gorilla/websocket v1.5.1 // indirect
	github.com/grpc-ecosystem/go-grpc-middleware v1.4.0 // indirect
	github.com/grpc-ecosystem/go-grpc-prometheus v1.2.0 // indirect
	github.com/hashicorp/golang-lru/v2 v2.0.7 // indirect
	github.com/hashicorp/hcl v1.0.0 // indirect
	github.com/holiman/bloomfilter/v2 v2.0.3 // indirect
	github.com/holiman/uint256 v1.2.4 // indirect
	github.com/huin/goupnp v1.2.0 // indirect
	github.com/iancoleman/orderedmap v0.3.0 // indirect
	github.com/inconshreveable/mousetrap v1.1.0 // indirect
	github.com/iotaledger/grocksdb v1.7.5-0.20230220105546-5162e18885c7 // indirect
	github.com/iotaledger/hive.go/app v0.0.0-20231113110812-4ca2b6cc9a42 // indirect
	github.com/iotaledger/hive.go/constraints v0.0.0-20231130122510-e3dddb0214f0 // indirect
	github.com/iotaledger/hive.go/core v1.0.0-rc.3.0.20231113110812-4ca2b6cc9a42 // indirect
	github.com/iotaledger/hive.go/crypto v0.0.0-20231130122510-e3dddb0214f0 // indirect
	github.com/iotaledger/hive.go/ds v0.0.0-20231113110812-4ca2b6cc9a42 // indirect
	github.com/iotaledger/hive.go/ierrors v0.0.0-20231130122510-e3dddb0214f0 // indirect
	github.com/iotaledger/hive.go/kvstore v0.0.0-20231106113411-94ac829adbb2 // indirect
	github.com/iotaledger/hive.go/lo v0.0.0-20231130122510-e3dddb0214f0 // indirect
	github.com/iotaledger/hive.go/objectstorage v0.0.0-20231010133617-cdbd5387e2af // indirect
	github.com/iotaledger/hive.go/runtime v0.0.0-20231130122510-e3dddb0214f0 // indirect
	github.com/iotaledger/hive.go/serializer/v2 v2.0.0-rc.1.0.20231113110812-4ca2b6cc9a42 // indirect
	github.com/iotaledger/hive.go/stringify v0.0.0-20231130122510-e3dddb0214f0 // indirect
	github.com/iotaledger/hive.go/web v0.0.0-20231106113411-94ac829adbb2 // indirect
	github.com/iotaledger/inx-app v1.0.0-rc.3.0.20231201123347-1c44b3f24221 // indirect
	github.com/iotaledger/inx/go v1.0.0-rc.2.0.20231201114846-3bb5c3fd5665 // indirect
	github.com/ipfs/go-cid v0.4.1 // indirect
	github.com/ipfs/go-log/v2 v2.5.1 // indirect
	github.com/jackpal/go-nat-pmp v1.0.2 // indirect
	github.com/jbenet/go-temp-err-catcher v0.1.0 // indirect
	github.com/klauspost/compress v1.17.0 // indirect
	github.com/klauspost/cpuid/v2 v2.2.5 // indirect
	github.com/knadh/koanf v1.5.0 // indirect
	github.com/koron/go-ssdp v0.0.4 // indirect
	github.com/kr/pretty v0.3.1 // indirect
	github.com/kr/text v0.2.0 // indirect
	github.com/labstack/echo-contrib v0.15.0 // indirect
	github.com/labstack/echo-jwt/v4 v4.2.0 // indirect
	github.com/labstack/echo/v4 v4.11.3 // indirect
	github.com/labstack/gommon v0.4.1 // indirect
	github.com/libp2p/go-buffer-pool v0.1.0 // indirect
	github.com/libp2p/go-cidranger v1.1.0 // indirect
	github.com/libp2p/go-flow-metrics v0.1.0 // indirect
	github.com/libp2p/go-libp2p v0.30.0 // indirect
	github.com/libp2p/go-libp2p-asn-util v0.3.0 // indirect
	github.com/libp2p/go-msgio v0.3.0 // indirect
	github.com/libp2p/go-nat v0.2.0 // indirect
	github.com/libp2p/go-netroute v0.2.1 // indirect
	github.com/libp2p/go-reuseport v0.4.0 // indirect
	github.com/libp2p/go-yamux/v4 v4.0.1 // indirect
	github.com/magiconair/properties v1.8.7 // indirect
	github.com/marten-seemann/tcp v0.0.0-20210406111302-dfbc87cc63fd // indirect
	github.com/mattn/go-colorable v0.1.13 // indirect
	github.com/mattn/go-isatty v0.0.20 // indirect
	github.com/mattn/go-runewidth v0.0.15 // indirect
	github.com/matttproud/golang_protobuf_extensions/v2 v2.0.0 // indirect
	github.com/miekg/dns v1.1.55 // indirect
	github.com/mikioh/tcpinfo v0.0.0-20190314235526-30a79bb1804b // indirect
	github.com/mikioh/tcpopt v0.0.0-20190314235656-172688c1accc // indirect
	github.com/minio/blake2b-simd v0.0.0-20160723061019-3f5f724cb5b1 // indirect
	github.com/minio/sha256-simd v1.0.1 // indirect
	github.com/mitchellh/copystructure v1.2.0 // indirect
	github.com/mitchellh/mapstructure v1.5.0 // indirect
	github.com/mitchellh/reflectwalk v1.0.2 // indirect
	github.com/mmcloughlin/addchain v0.4.0 // indirect
	github.com/mr-tron/base58 v1.2.0 // indirect
	github.com/multiformats/go-base32 v0.1.0 // indirect
	github.com/multiformats/go-base36 v0.2.0 // indirect
	github.com/multiformats/go-multiaddr v0.11.0 // indirect
	github.com/multiformats/go-multiaddr-dns v0.3.1 // indirect
	github.com/multiformats/go-multiaddr-fmt v0.1.0 // indirect
	github.com/multiformats/go-multibase v0.2.0 // indirect
	github.com/multiformats/go-multicodec v0.9.0 // indirect
	github.com/multiformats/go-multihash v0.2.3 // indirect
	github.com/multiformats/go-multistream v0.4.1 // indirect
	github.com/multiformats/go-varint v0.0.7 // indirect
	github.com/olekukonko/tablewriter v0.0.5 // indirect
	github.com/onsi/ginkgo/v2 v2.12.0 // indirect
	github.com/opencontainers/runtime-spec v1.1.0 // indirect
	github.com/pangpanglabs/echoswagger/v2 v2.4.1 // indirect
	github.com/pasztorpisti/qs v0.0.0-20171216220353-8d6c33ee906c // indirect
	github.com/pbnjay/memory v0.0.0-20210728143218-7b4eea64cf58 // indirect
	github.com/pelletier/go-toml/v2 v2.1.0 // indirect
	github.com/petermattis/goid v0.0.0-20230904192822-1876fd5063bc // indirect
	github.com/pkg/errors v0.9.1 // indirect
	github.com/pmezard/go-difflib v1.0.1-0.20181226105442-5d4384ee4fb2 // indirect
	github.com/prometheus/client_golang v1.17.0 // indirect
	github.com/prometheus/client_model v0.5.0 // indirect
	github.com/prometheus/common v0.45.0 // indirect
	github.com/prometheus/procfs v0.12.0 // indirect
	github.com/quic-go/qpack v0.4.0 // indirect
	github.com/quic-go/qtls-go1-20 v0.3.3 // indirect
	github.com/quic-go/quic-go v0.38.1 // indirect
	github.com/quic-go/webtransport-go v0.5.3 // indirect
	github.com/raulk/go-watchdog v1.3.0 // indirect
	github.com/rivo/uniseg v0.4.4 // indirect
	github.com/rogpeppe/go-internal v1.11.0 // indirect
	github.com/sagikazarmark/locafero v0.4.0 // indirect
	github.com/sagikazarmark/slog-shim v0.1.0 // indirect
	github.com/sasha-s/go-deadlock v0.3.1 // indirect
	github.com/second-state/WasmEdge-go v0.13.4 // indirect
	github.com/shirou/gopsutil v3.21.11+incompatible // indirect
	github.com/sourcegraph/conc v0.3.0 // indirect
	github.com/spaolacci/murmur3 v1.1.0 // indirect
	github.com/spf13/afero v1.11.0 // indirect
	github.com/spf13/cast v1.6.0 // indirect
	github.com/spf13/pflag v1.0.5 // indirect
	github.com/status-im/keycard-go v0.2.0 // indirect
	github.com/stretchr/testify v1.8.4 // indirect
	github.com/subosito/gotenv v1.6.0 // indirect
	github.com/supranational/blst v0.3.11 // indirect
	github.com/syndtr/goleveldb v1.0.1-0.20210819022825-2ae1ddf74ef7 // indirect
	github.com/tcnksm/go-latest v0.0.0-20170313132115-e3007ae9052e // indirect
	github.com/tklauser/go-sysconf v0.3.12 // indirect
	github.com/tklauser/numcpus v0.6.1 // indirect
	github.com/tyler-smith/go-bip39 v1.1.0 // indirect
	github.com/valyala/bytebufferpool v1.0.0 // indirect
	github.com/valyala/fasttemplate v1.2.2 // indirect
	github.com/wasmerio/wasmer-go v1.0.4 // indirect
	github.com/wollac/iota-crypto-demo v0.0.0-20221117162917-b10619eccb98 // indirect
	github.com/yusufpapurcu/wmi v1.2.3 // indirect
	go.dedis.ch/fixbuf v1.0.3 // indirect
	go.dedis.ch/kyber/v3 v3.1.0 // indirect
	go.dedis.ch/protobuf v1.0.11 // indirect
	go.uber.org/atomic v1.11.0 // indirect
	go.uber.org/dig v1.17.1 // indirect
	go.uber.org/fx v1.20.0 // indirect
	go.uber.org/multierr v1.11.0 // indirect
	go.uber.org/zap v1.26.0 // indirect
	golang.org/x/crypto v0.16.0 // indirect
<<<<<<< HEAD
	golang.org/x/exp v0.0.0-20231206192017-f3f8817b8deb // indirect
=======
	golang.org/x/exp v0.0.0-20231214170342-aacd6d4b4611 // indirect
>>>>>>> 0a3168c7
	golang.org/x/mod v0.14.0 // indirect
	golang.org/x/net v0.19.0 // indirect
	golang.org/x/sync v0.5.0 // indirect
	golang.org/x/sys v0.15.0 // indirect
	golang.org/x/text v0.14.0 // indirect
	golang.org/x/time v0.5.0 // indirect
	golang.org/x/tools v0.16.0 // indirect
<<<<<<< HEAD
	google.golang.org/genproto/googleapis/rpc v0.0.0-20231127180814-3a041ad873d4 // indirect
=======
	google.golang.org/genproto/googleapis/rpc v0.0.0-20231120223509-83a465c0220f // indirect
>>>>>>> 0a3168c7
	google.golang.org/grpc v1.59.0 // indirect
	google.golang.org/protobuf v1.31.0 // indirect
	gopkg.in/ini.v1 v1.67.0 // indirect
	gopkg.in/natefinch/npipe.v2 v2.0.0-20160621034901-c1b8fa8bdcce // indirect
	gopkg.in/yaml.v2 v2.4.0 // indirect
	gopkg.in/yaml.v3 v3.0.1 // indirect
	lukechampine.com/blake3 v1.2.1 // indirect
	nhooyr.io/websocket v1.8.10 // indirect
	rsc.io/tmplfunc v0.0.3 // indirect
)<|MERGE_RESOLUTION|>--- conflicted
+++ resolved
@@ -202,11 +202,7 @@
 	go.uber.org/multierr v1.11.0 // indirect
 	go.uber.org/zap v1.26.0 // indirect
 	golang.org/x/crypto v0.16.0 // indirect
-<<<<<<< HEAD
-	golang.org/x/exp v0.0.0-20231206192017-f3f8817b8deb // indirect
-=======
 	golang.org/x/exp v0.0.0-20231214170342-aacd6d4b4611 // indirect
->>>>>>> 0a3168c7
 	golang.org/x/mod v0.14.0 // indirect
 	golang.org/x/net v0.19.0 // indirect
 	golang.org/x/sync v0.5.0 // indirect
@@ -214,11 +210,7 @@
 	golang.org/x/text v0.14.0 // indirect
 	golang.org/x/time v0.5.0 // indirect
 	golang.org/x/tools v0.16.0 // indirect
-<<<<<<< HEAD
 	google.golang.org/genproto/googleapis/rpc v0.0.0-20231127180814-3a041ad873d4 // indirect
-=======
-	google.golang.org/genproto/googleapis/rpc v0.0.0-20231120223509-83a465c0220f // indirect
->>>>>>> 0a3168c7
 	google.golang.org/grpc v1.59.0 // indirect
 	google.golang.org/protobuf v1.31.0 // indirect
 	gopkg.in/ini.v1 v1.67.0 // indirect
