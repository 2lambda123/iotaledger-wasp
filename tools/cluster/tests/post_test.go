package tests

import (
	"context"
	"testing"
	"time"

	"github.com/samber/lo"
	"github.com/stretchr/testify/require"

	iotago "github.com/iotaledger/iota.go/v3"
	"github.com/iotaledger/wasp/clients/apiclient"
	"github.com/iotaledger/wasp/clients/apiextensions"
	"github.com/iotaledger/wasp/clients/chainclient"
	"github.com/iotaledger/wasp/contracts/native/inccounter"
	"github.com/iotaledger/wasp/packages/isc"
	"github.com/iotaledger/wasp/packages/kv/codec"
	"github.com/iotaledger/wasp/packages/kv/dict"
	"github.com/iotaledger/wasp/packages/utxodb"
	"github.com/iotaledger/wasp/packages/vm/core/root"
)

const inccounterName = "inc"

func deployInccounter42(e *ChainEnv) *isc.ContractAgentID {
	hname := isc.Hn(inccounterName)
	description := "testing contract deployment with inccounter"
	programHash := inccounter.Contract.ProgramHash

	_, err := e.Chain.DeployContract(inccounterName, programHash.String(), description, map[string]interface{}{
		inccounter.VarCounter: 42,
		root.ParamName:        inccounterName,
	})
	require.NoError(e.t, err)

	e.checkCoreContracts()
	for i := range e.Chain.CommitteeNodes {
		blockIndex, err2 := e.Chain.BlockIndex(i)
		require.NoError(e.t, err2)
		require.Greater(e.t, blockIndex, uint32(2))

<<<<<<< HEAD
		contractRegistry, err2 := e.Chain.ContractRegistry(i)
		require.NoError(e.t, err2)
		cr := contractRegistry[hname]
=======
		contractRegistry, err := e.Chain.ContractRegistry(i)
		require.NoError(e.t, err)
>>>>>>> b950956c

		cr, ok := lo.Find(contractRegistry, func(item apiclient.ContractInfoResponse) bool {
			return item.HName == hname.String()
		})
		require.True(e.t, ok)
		require.NotNil(e.t, cr)

		require.EqualValues(e.t, programHash.Hex(), cr.ProgramHash)
		require.EqualValues(e.t, description, cr.Description)
		require.EqualValues(e.t, cr.Name, inccounterName)

		counterValue, err2 := e.Chain.GetCounterValue(hname, i)
		require.NoError(e.t, err2)
		require.EqualValues(e.t, 42, counterValue)
	}

	result, err := apiextensions.CallView(context.Background(), e.Chain.Cluster.WaspClient(), apiclient.ContractCallViewRequest{
		ChainId:       e.Chain.ChainID.String(),
		ContractHName: root.Contract.Hname().String(),
		FunctionHName: root.ViewFindContract.Hname().String(),
		Arguments: apiextensions.DictToAPIJsonDict(dict.Dict{
			root.ParamHname: hname.Bytes(),
		}),
	})
	require.NoError(e.t, err)

	recb, err := result.Get(root.ParamContractRecData)
	require.NoError(e.t, err)

	rec, err := root.ContractRecordFromBytes(recb)
	require.NoError(e.t, err)
	require.EqualValues(e.t, description, rec.Description)

	e.expectCounter(hname, 42)
	return isc.NewContractAgentID(e.Chain.ChainID, hname)
}

func (e *ChainEnv) expectCounter(hname isc.Hname, counter int64) {
	c := e.getNativeContractCounter(hname)
	require.EqualValues(e.t, counter, c)
}

func (e *ChainEnv) getNativeContractCounter(hname isc.Hname) int64 {
	return e.getCounterForNode(hname, 0)
}

func (e *ChainEnv) getCounterForNode(hname isc.Hname, nodeIndex int) int64 {
	result, _, err := e.Chain.Cluster.WaspClient(nodeIndex).RequestsApi.
		CallView(context.Background()).ContractCallViewRequest(apiclient.ContractCallViewRequest{
		ChainId:       e.Chain.ChainID.String(),
		ContractHName: hname.String(),
		FunctionName:  "getCounter",
	}).Execute()
	require.NoError(e.t, err)

	decodedDict, err := apiextensions.APIJsonDictToDict(*result)
	require.NoError(e.t, err)

	counter, err := codec.DecodeInt64(decodedDict.MustGet(inccounter.VarCounter), 0)
	require.NoError(e.t, err)

	return counter
}

func (e *ChainEnv) waitUntilCounterEquals(hname isc.Hname, expected int64, duration time.Duration) {
	timeout := time.After(duration)
	var c int64
	allNodesEqualFun := func() bool {
		for _, node := range e.Chain.AllPeers {
			c = e.getCounterForNode(hname, node)
			if c != expected {
				return false
			}
		}
		return true
	}
	for {
		select {
		case <-timeout:
			e.t.Errorf("timeout waiting for inccounter, current: %d, expected: %d", c, expected)
			e.t.Fatal()
		default:
			if allNodesEqualFun() {
				return // success
			}
		}
		time.Sleep(1 * time.Second)
	}
}

// executed in cluster_test.go
func testPostDeployInccounter(t *testing.T, e *ChainEnv) {
	contractID := deployInccounter42(e)
	t.Logf("-------------- deployed contract. Name: '%s' id: %s", inccounterName, contractID.String())
}

// executed in cluster_test.go
func testPost1Request(t *testing.T, e *ChainEnv) {
	contractID := deployInccounter42(e)
	t.Logf("-------------- deployed contract. Name: '%s' id: %s", inccounterName, contractID.String())

	myWallet, _, err := e.Clu.NewKeyPairWithFunds()
	require.NoError(t, err)

	myClient := e.Chain.SCClient(contractID.Hname(), myWallet)

	tx, err := myClient.PostRequest(inccounter.FuncIncCounter.Name)
	require.NoError(t, err)

	_, err = e.Chain.CommitteeMultiClient().WaitUntilAllRequestsProcessedSuccessfully(e.Chain.ChainID, tx, 30*time.Second)
	require.NoError(t, err)

	e.expectCounter(contractID.Hname(), 43)
}

// executed in cluster_test.go
func testPost3Recursive(t *testing.T, e *ChainEnv) {
	contractID := deployInccounter42(e)
	t.Logf("-------------- deployed contract. Name: '%s' id: %s", inccounterName, contractID.String())

	myWallet, _, err := e.Clu.NewKeyPairWithFunds()
	require.NoError(t, err)

	myClient := e.Chain.SCClient(contractID.Hname(), myWallet)

	tx, err := myClient.PostRequest(inccounter.FuncIncAndRepeatMany.Name, chainclient.PostRequestParams{
		Transfer:  isc.NewAssetsBaseTokens(10 * isc.Million),
		Allowance: isc.NewAssetsBaseTokens(9 * isc.Million),
		Args: codec.MakeDict(map[string]interface{}{
			inccounter.VarNumRepeats: 3,
		}),
	})
	require.NoError(t, err)

	_, err = e.Chain.CommitteeMultiClient().WaitUntilAllRequestsProcessedSuccessfully(e.Chain.ChainID, tx, 30*time.Second)
	require.NoError(t, err)

	e.waitUntilCounterEquals(contractID.Hname(), 43+3, 10*time.Second)
}

// executed in cluster_test.go
func testPost5Requests(t *testing.T, e *ChainEnv) {
	contractID := deployInccounter42(e)
	t.Logf("-------------- deployed contract. Name: '%s' id: %s", inccounterName, contractID.String())

	myWallet, myAddress, err := e.Clu.NewKeyPairWithFunds()
	require.NoError(t, err)
	myAgentID := isc.NewAgentID(myAddress)
	myClient := e.Chain.SCClient(contractID.Hname(), myWallet)

	e.checkBalanceOnChain(myAgentID, isc.BaseTokenID, 0)
	onChainBalance := uint64(0)
	for i := 0; i < 5; i++ {
		baseTokesSent := 1 * isc.Million
		tx, err := myClient.PostRequest(inccounter.FuncIncCounter.Name, chainclient.PostRequestParams{
			Transfer: isc.NewAssets(baseTokesSent, nil),
		})
		require.NoError(t, err)

		receipts, err := e.Chain.CommitteeMultiClient().WaitUntilAllRequestsProcessedSuccessfully(e.Chain.ChainID, tx, 30*time.Second)
		require.NoError(t, err)

		gasFeeCharged, err := iotago.DecodeUint64(receipts[0].GasFeeCharged)
		require.NoError(t, err)

		onChainBalance += baseTokesSent - gasFeeCharged
	}

	e.expectCounter(contractID.Hname(), 42+5)
	e.checkBalanceOnChain(myAgentID, isc.BaseTokenID, onChainBalance)

	e.checkLedger()
}

// executed in cluster_test.go
func testPost5AsyncRequests(t *testing.T, e *ChainEnv) {
	contractID := deployInccounter42(e)
	t.Logf("-------------- deployed contract. Name: '%s' id: %s", inccounterName, contractID.String())

	myWallet, myAddress, err := e.Clu.NewKeyPairWithFunds()
	require.NoError(t, err)
	myAgentID := isc.NewAgentID(myAddress)

	myClient := e.Chain.SCClient(contractID.Hname(), myWallet)

	tx := [5]*iotago.Transaction{}
	onChainBalance := uint64(0)
	baseTokesSent := 1 * isc.Million
	for i := 0; i < 5; i++ {
		tx[i], err = myClient.PostRequest(inccounter.FuncIncCounter.Name, chainclient.PostRequestParams{
			Transfer: isc.NewAssets(baseTokesSent, nil),
		})
		require.NoError(t, err)
	}

	for i := 0; i < 5; i++ {
		receipts, err := e.Chain.CommitteeMultiClient().WaitUntilAllRequestsProcessedSuccessfully(e.Chain.ChainID, tx[i], 30*time.Second)
		require.NoError(t, err)

		gasFeeCharged, err := iotago.DecodeUint64(receipts[0].GasFeeCharged)
		require.NoError(t, err)

		onChainBalance += baseTokesSent - gasFeeCharged
	}

	e.expectCounter(contractID.Hname(), 42+5)
	e.checkBalanceOnChain(myAgentID, isc.BaseTokenID, onChainBalance)

	if !e.Clu.AssertAddressBalances(myAddress,
		isc.NewAssetsBaseTokens(utxodb.FundsFromFaucetAmount-5*baseTokesSent)) {
		t.Fatal()
	}
	e.checkLedger()
}<|MERGE_RESOLUTION|>--- conflicted
+++ resolved
@@ -39,14 +39,8 @@
 		require.NoError(e.t, err2)
 		require.Greater(e.t, blockIndex, uint32(2))
 
-<<<<<<< HEAD
-		contractRegistry, err2 := e.Chain.ContractRegistry(i)
-		require.NoError(e.t, err2)
-		cr := contractRegistry[hname]
-=======
 		contractRegistry, err := e.Chain.ContractRegistry(i)
 		require.NoError(e.t, err)
->>>>>>> b950956c
 
 		cr, ok := lo.Find(contractRegistry, func(item apiclient.ContractInfoResponse) bool {
 			return item.HName == hname.String()
