--- conflicted
+++ resolved
@@ -198,11 +198,8 @@
 		Neighbors:                    c.NeighborsString(),
 		TxStreamPort:                 c.TxStreamPort(i),
 		ProfilingPort:                c.ProfilingPort(i),
-<<<<<<< HEAD
 		TxStreamHost:                 c.TxStreamHost(i),
-=======
 		PrometheusPort:               c.PrometheusPort(i),
->>>>>>> 52f15613
 		OffledgerBroadcastUpToNPeers: 10,
 	}
 }