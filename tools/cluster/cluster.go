--- conflicted
+++ resolved
@@ -265,11 +265,7 @@
 		addAccessNodesRequests[i] = tx
 	}
 
-<<<<<<< HEAD
 	peers := multiclient.New(clu.WaspClientFromHostName, chain.CommitteeAPIHosts()) //.WithLogFunc(clu.t.Logf)
-=======
-	peers := multiclient.New(chain.CommitteeAPIHosts()).WithLogFunc(clu.Logf)
->>>>>>> adc601af
 
 	for _, tx := range addAccessNodesRequests {
 		// ---------- wait until the requests are processed in all committee nodes
@@ -376,7 +372,6 @@
 }
 
 func (clu *Cluster) MultiClient() *multiclient.MultiClient {
-<<<<<<< HEAD
 	return multiclient.New(clu.WaspClientFromHostName, clu.Config.APIHosts()) //.WithLogFunc(clu.t.Logf)
 }
 
@@ -397,13 +392,6 @@
 	}
 
 	return clu.WaspClientFromHostName(clu.Config.APIHost(idx))
-=======
-	return multiclient.New(clu.Config.APIHosts()).WithLogFunc(clu.Logf)
-}
-
-func (clu *Cluster) WaspClient(nodeIndex int) *client.WaspClient {
-	return client.NewWaspClient(clu.Config.APIHost(nodeIndex)).WithLogFunc(clu.Logf)
->>>>>>> adc601af
 }
 
 func (clu *Cluster) NodeDataPath(i int) string {
