module github.com/iotaledger/wasp

go 1.21

replace (
	github.com/ethereum/go-ethereum => github.com/iotaledger/go-ethereum v1.13.10-wasp
	go.dedis.ch/kyber/v3 => github.com/kape1395/kyber/v3 v3.0.14-0.20230124095845-ec682ff08c93 // branch: dkg-2suites
)

require (
	github.com/VictoriaMetrics/fastcache v1.12.2
	github.com/Yiling-J/theine-go v0.3.1
	github.com/bygui86/multi-profile/v2 v2.1.0
	github.com/bytecodealliance/wasmtime-go/v9 v9.0.0
	github.com/dgraph-io/ristretto v0.1.1
	github.com/dgryski/go-clockpro v0.0.0-20140817124034-edc6d3eeb96e
	github.com/dustin/go-humanize v1.0.1
	github.com/ethereum/go-ethereum v1.13.11
	github.com/golang-jwt/jwt/v5 v5.2.0
	github.com/gorilla/websocket v1.5.1
	github.com/hashicorp/golang-lru/v2 v2.0.7
	github.com/iancoleman/orderedmap v0.3.0
	github.com/iotaledger/hive.go/app v0.0.0-20240115140343-94cb44b074ff
	github.com/iotaledger/hive.go/crypto v0.0.0-20240126143305-9caf79103e85
	github.com/iotaledger/hive.go/ds v0.0.0-20240126143305-9caf79103e85
	github.com/iotaledger/hive.go/ierrors v0.0.0-20240126143305-9caf79103e85
	github.com/iotaledger/hive.go/kvstore v0.0.0-20240115140343-94cb44b074ff
	github.com/iotaledger/hive.go/lo v0.0.0-20240126143305-9caf79103e85
	github.com/iotaledger/hive.go/log v0.0.0-20240124155714-a0713583cf95
	github.com/iotaledger/hive.go/objectstorage v0.0.0-20231010133617-cdbd5387e2af
	github.com/iotaledger/hive.go/runtime v0.0.0-20240126143305-9caf79103e85
	github.com/iotaledger/hive.go/serializer/v2 v2.0.0-rc.1.0.20240124161008-b987a3ca53b2
	github.com/iotaledger/hive.go/web v0.0.0-20240115140343-94cb44b074ff
	github.com/iotaledger/inx-app v1.0.0-rc.3.0.20240116142027-23db001cf27d
	github.com/iotaledger/inx/go v1.0.0-rc.2.0.20240116140821-25bc7acc397d
	github.com/iotaledger/iota.go/v4 v4.0.0-20240125151023-8623fbbce914
	github.com/labstack/echo-contrib v0.15.0
	github.com/labstack/echo-jwt/v4 v4.2.0
	github.com/labstack/echo/v4 v4.11.4
	github.com/libp2p/go-libp2p v0.32.2
	github.com/minio/blake2b-simd v0.0.0-20160723061019-3f5f724cb5b1
	github.com/mr-tron/base58 v1.2.0
	github.com/multiformats/go-multiaddr v0.12.2
	github.com/pangpanglabs/echoswagger/v2 v2.4.1
	github.com/pingcap/go-ycsb v1.0.1
	github.com/pkg/errors v0.9.1
	github.com/prometheus/client_golang v1.18.0
	github.com/samber/lo v1.39.0
	github.com/second-state/WasmEdge-go v0.13.4
	github.com/spf13/pflag v1.0.5
	github.com/stretchr/testify v1.8.4
	github.com/wasmerio/wasmer-go v1.0.4
	github.com/wollac/iota-crypto-demo v0.0.0-20221117162917-b10619eccb98
	go.dedis.ch/kyber/v3 v3.1.0
	go.uber.org/atomic v1.11.0
	go.uber.org/dig v1.17.1
	golang.org/x/crypto v0.18.0
	golang.org/x/exp v0.0.0-20240119083558-1b970713d09a
	golang.org/x/net v0.20.0
	golang.org/x/time v0.5.0
	gopkg.in/yaml.v3 v3.0.1
	nhooyr.io/websocket v1.8.10
	pgregory.net/rapid v1.0.0
)

require (
	filippo.io/edwards25519 v1.1.0 // indirect
	github.com/DataDog/zstd v1.5.5 // indirect
	github.com/Microsoft/go-winio v0.6.1 // indirect
	github.com/benbjohnson/clock v1.3.5 // indirect
	github.com/beorn7/perks v1.0.1 // indirect
	github.com/bits-and-blooms/bitset v1.10.0 // indirect
	github.com/btcsuite/btcd/btcec/v2 v2.3.2 // indirect
	github.com/cespare/xxhash/v2 v2.2.0 // indirect
	github.com/cockroachdb/errors v1.11.0 // indirect
	github.com/cockroachdb/logtags v0.0.0-20230118201751-21c54148d20b // indirect
	github.com/cockroachdb/pebble v0.0.0-20230928194634-aa077af62593 // indirect
	github.com/cockroachdb/redact v1.1.5 // indirect
	github.com/cockroachdb/tokenbucket v0.0.0-20230807174530-cc333fc44b06 // indirect
	github.com/consensys/bavard v0.1.13 // indirect
	github.com/consensys/gnark-crypto v0.12.1 // indirect
	github.com/containerd/cgroups v1.1.0 // indirect
	github.com/coreos/go-systemd/v22 v22.5.0 // indirect
	github.com/crate-crypto/go-ipa v0.0.0-20231025140028-3c0104f4b233 // indirect
	github.com/crate-crypto/go-kzg-4844 v0.7.0 // indirect
	github.com/davecgh/go-spew v1.1.1 // indirect
	github.com/davidlazar/go-crypto v0.0.0-20200604182044-b73af7476f6c // indirect
	github.com/deckarep/golang-set/v2 v2.3.1 // indirect
	github.com/decred/dcrd/dcrec/secp256k1/v4 v4.2.0 // indirect
	github.com/docker/go-units v0.5.0 // indirect
	github.com/eclipse/paho.mqtt.golang v1.4.3 // indirect
	github.com/elastic/gosigar v0.14.2 // indirect
	github.com/ethereum/c-kzg-4844 v0.4.0 // indirect
	github.com/fatih/structs v1.1.0 // indirect
	github.com/felixge/fgprof v0.9.3 // indirect
	github.com/flynn/noise v1.0.0 // indirect
	github.com/francoispqt/gojay v1.2.13 // indirect
	github.com/fsnotify/fsnotify v1.7.0 // indirect
	github.com/gammazero/deque v0.2.1 // indirect
	github.com/gballet/go-libpcsclite v0.0.0-20191108122812-4678299bea08 // indirect
	github.com/gballet/go-verkle v0.1.1-0.20231031103413-a67434b50f46 // indirect
	github.com/getsentry/sentry-go v0.23.0 // indirect
	github.com/go-ole/go-ole v1.3.0 // indirect
	github.com/go-task/slim-sprig v0.0.0-20230315185526-52ccab3ef572 // indirect
	github.com/godbus/dbus/v5 v5.1.0 // indirect
	github.com/gofrs/flock v0.8.1 // indirect
	github.com/gogo/protobuf v1.3.2 // indirect
	github.com/golang-jwt/jwt v3.2.2+incompatible // indirect
	github.com/golang/glog v1.1.2 // indirect
	github.com/golang/protobuf v1.5.3 // indirect
	github.com/golang/snappy v0.0.5-0.20220116011046-fa5810519dcb // indirect
	github.com/google/go-github v17.0.0+incompatible // indirect
	github.com/google/go-querystring v1.1.0 // indirect
	github.com/google/gopacket v1.1.19 // indirect
	github.com/google/pprof v0.0.0-20231212022811-ec68065c825e // indirect
	github.com/google/uuid v1.3.1 // indirect
	github.com/grpc-ecosystem/go-grpc-middleware v1.4.0 // indirect
	github.com/grpc-ecosystem/go-grpc-prometheus v1.2.0 // indirect
	github.com/hashicorp/go-version v1.6.0 // indirect
	github.com/holiman/bloomfilter/v2 v2.0.3 // indirect
	github.com/holiman/uint256 v1.2.4 // indirect
	github.com/huin/goupnp v1.3.0 // indirect
	github.com/iotaledger/grocksdb v1.7.5-0.20230220105546-5162e18885c7 // indirect
	github.com/iotaledger/hive.go/constraints v0.0.0-20240126143305-9caf79103e85 // indirect
	github.com/iotaledger/hive.go/core v1.0.0-rc.3.0.20240124161008-b987a3ca53b2 // indirect
	github.com/iotaledger/hive.go/stringify v0.0.0-20240126143305-9caf79103e85 // indirect
	github.com/ipfs/go-cid v0.4.1 // indirect
	github.com/ipfs/go-log/v2 v2.5.1 // indirect
	github.com/jackpal/go-nat-pmp v1.0.2 // indirect
	github.com/jbenet/go-temp-err-catcher v0.1.0 // indirect
<<<<<<< HEAD
	github.com/klauspost/compress v1.17.2 // indirect
=======
	github.com/klauspost/compress v1.16.7 // indirect
>>>>>>> 2830b3cc
	github.com/klauspost/cpuid/v2 v2.2.6 // indirect
	github.com/knadh/koanf v1.5.0 // indirect
	github.com/koron/go-ssdp v0.0.4 // indirect
	github.com/kr/pretty v0.3.1 // indirect
	github.com/kr/text v0.2.0 // indirect
	github.com/labstack/gommon v0.4.2 // indirect
	github.com/libp2p/go-buffer-pool v0.1.0 // indirect
	github.com/libp2p/go-cidranger v1.1.0 // indirect
	github.com/libp2p/go-flow-metrics v0.1.0 // indirect
	github.com/libp2p/go-libp2p-asn-util v0.3.0 // indirect
	github.com/libp2p/go-msgio v0.3.0 // indirect
	github.com/libp2p/go-nat v0.2.0 // indirect
	github.com/libp2p/go-netroute v0.2.1 // indirect
	github.com/libp2p/go-reuseport v0.4.0 // indirect
	github.com/libp2p/go-yamux/v4 v4.0.1 // indirect
	github.com/magiconair/properties v1.8.7 // indirect
	github.com/marten-seemann/tcp v0.0.0-20210406111302-dfbc87cc63fd // indirect
	github.com/mattn/go-colorable v0.1.13 // indirect
	github.com/mattn/go-isatty v0.0.20 // indirect
	github.com/mattn/go-runewidth v0.0.15 // indirect
	github.com/matttproud/golang_protobuf_extensions/v2 v2.0.0 // indirect
	github.com/miekg/dns v1.1.56 // indirect
	github.com/mikioh/tcpinfo v0.0.0-20190314235526-30a79bb1804b // indirect
	github.com/mikioh/tcpopt v0.0.0-20190314235656-172688c1accc // indirect
	github.com/minio/sha256-simd v1.0.1 // indirect
	github.com/mitchellh/copystructure v1.2.0 // indirect
	github.com/mitchellh/mapstructure v1.5.0 // indirect
	github.com/mitchellh/reflectwalk v1.0.2 // indirect
	github.com/mmcloughlin/addchain v0.4.0 // indirect
	github.com/multiformats/go-base32 v0.1.0 // indirect
	github.com/multiformats/go-base36 v0.2.0 // indirect
	github.com/multiformats/go-multiaddr-dns v0.3.1 // indirect
	github.com/multiformats/go-multiaddr-fmt v0.1.0 // indirect
	github.com/multiformats/go-multibase v0.2.0 // indirect
	github.com/multiformats/go-multicodec v0.9.0 // indirect
	github.com/multiformats/go-multihash v0.2.3 // indirect
	github.com/multiformats/go-multistream v0.5.0 // indirect
	github.com/multiformats/go-varint v0.0.7 // indirect
	github.com/ncw/directio v1.0.5 // indirect
	github.com/olekukonko/tablewriter v0.0.5 // indirect
	github.com/onsi/ginkgo/v2 v2.13.0 // indirect
	github.com/opencontainers/runtime-spec v1.1.0 // indirect
	github.com/pasztorpisti/qs v0.0.0-20171216220353-8d6c33ee906c // indirect
	github.com/pbnjay/memory v0.0.0-20210728143218-7b4eea64cf58 // indirect
	github.com/pelletier/go-toml v1.9.5 // indirect
	github.com/pelletier/go-toml/v2 v2.1.1 // indirect
	github.com/petermattis/goid v0.0.0-20231207134359-e60b3f734c67 // indirect
	github.com/pingcap/errors v0.11.5-0.20211224045212-9687c2b0f87c // indirect
	github.com/pmezard/go-difflib v1.0.0 // indirect
	github.com/prometheus/client_model v0.5.0 // indirect
	github.com/prometheus/common v0.45.0 // indirect
	github.com/prometheus/procfs v0.12.0 // indirect
	github.com/quic-go/qpack v0.4.0 // indirect
	github.com/quic-go/qtls-go1-20 v0.3.4 // indirect
	github.com/quic-go/quic-go v0.39.4 // indirect
	github.com/quic-go/webtransport-go v0.6.0 // indirect
	github.com/raulk/go-watchdog v1.3.0 // indirect
	github.com/rivo/uniseg v0.4.4 // indirect
	github.com/rogpeppe/go-internal v1.11.0 // indirect
	github.com/sasha-s/go-deadlock v0.3.1 // indirect
	github.com/shirou/gopsutil v3.21.11+incompatible // indirect
	github.com/spaolacci/murmur3 v1.1.0 // indirect
	github.com/spf13/cast v1.6.0 // indirect
	github.com/status-im/keycard-go v0.2.0 // indirect
	github.com/supranational/blst v0.3.11 // indirect
	github.com/syndtr/goleveldb v1.0.1-0.20210819022825-2ae1ddf74ef7 // indirect
	github.com/tcnksm/go-latest v0.0.0-20170313132115-e3007ae9052e // indirect
	github.com/tklauser/go-sysconf v0.3.12 // indirect
	github.com/tklauser/numcpus v0.6.1 // indirect
	github.com/tyler-smith/go-bip39 v1.1.0 // indirect
	github.com/valyala/bytebufferpool v1.0.0 // indirect
	github.com/valyala/fasttemplate v1.2.2 // indirect
	github.com/yusufpapurcu/wmi v1.2.3 // indirect
	github.com/zeebo/xxh3 v1.0.2 // indirect
	go.dedis.ch/fixbuf v1.0.3 // indirect
	go.dedis.ch/protobuf v1.0.11 // indirect
	go.uber.org/fx v1.20.1 // indirect
	go.uber.org/mock v0.3.0 // indirect
	go.uber.org/multierr v1.11.0 // indirect
	go.uber.org/zap v1.26.0 // indirect
	golang.org/x/mod v0.14.0 // indirect
	golang.org/x/sync v0.6.0 // indirect
	golang.org/x/sys v0.16.0 // indirect
	golang.org/x/text v0.14.0 // indirect
	golang.org/x/tools v0.17.0 // indirect
	google.golang.org/genproto/googleapis/rpc v0.0.0-20231212172506-995d672761c0 // indirect
	google.golang.org/grpc v1.60.1 // indirect
	google.golang.org/protobuf v1.32.0 // indirect
	gopkg.in/yaml.v2 v2.4.0 // indirect
	lukechampine.com/blake3 v1.2.1 // indirect
	rsc.io/tmplfunc v0.0.3 // indirect
)<|MERGE_RESOLUTION|>--- conflicted
+++ resolved
@@ -128,11 +128,7 @@
 	github.com/ipfs/go-log/v2 v2.5.1 // indirect
 	github.com/jackpal/go-nat-pmp v1.0.2 // indirect
 	github.com/jbenet/go-temp-err-catcher v0.1.0 // indirect
-<<<<<<< HEAD
 	github.com/klauspost/compress v1.17.2 // indirect
-=======
-	github.com/klauspost/compress v1.16.7 // indirect
->>>>>>> 2830b3cc
 	github.com/klauspost/cpuid/v2 v2.2.6 // indirect
 	github.com/knadh/koanf v1.5.0 // indirect
 	github.com/koron/go-ssdp v0.0.4 // indirect
