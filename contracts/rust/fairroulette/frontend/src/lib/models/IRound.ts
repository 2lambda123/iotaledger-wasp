import type { ILog } from "./ILog";
import type { IPlayer } from "./IPlayer";

export interface IRound {
<<<<<<< HEAD
    active: boolean
    logs: ILog[]
    players: IPlayer[]
    betSelection: number | undefined
    betAmount: bigint | undefined
    winningNumber: bigint | undefined
    startedAt: number | undefined
    number: bigint | undefined
    betPlaced: boolean
    winners: number
=======
    active: boolean;
    logs: ILog[];
    players: IPlayer[];
    betSelection: number;
    betAmount: bigint;
    winningNumber: bigint;
    startedAt: number;
    number: bigint;
    betPlaced: boolean;
>>>>>>> 642570e8
}<|MERGE_RESOLUTION|>--- conflicted
+++ resolved
@@ -2,7 +2,6 @@
 import type { IPlayer } from "./IPlayer";
 
 export interface IRound {
-<<<<<<< HEAD
     active: boolean
     logs: ILog[]
     players: IPlayer[]
@@ -13,15 +12,4 @@
     number: bigint | undefined
     betPlaced: boolean
     winners: number
-=======
-    active: boolean;
-    logs: ILog[];
-    players: IPlayer[];
-    betSelection: number;
-    betAmount: bigint;
-    winningNumber: bigint;
-    startedAt: number;
-    number: bigint;
-    betPlaced: boolean;
->>>>>>> 642570e8
 }