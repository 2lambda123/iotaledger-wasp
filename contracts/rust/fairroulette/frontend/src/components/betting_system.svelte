--- conflicted
+++ resolved
@@ -6,16 +6,8 @@
     placingBet,
     resetBettingSystem,
     round,
-<<<<<<< HEAD
-    balance,
-    bettingStep,
-    requestBet,
-  } from '../lib/store';
-  import Button from './button.svelte';
-=======
   } from "../lib/store";
   import Button from "./button.svelte";
->>>>>>> db3b8ea2
 
   let betAmount: number = 1;
 
@@ -76,44 +68,10 @@
   <div class="betting-actions">
     <Button label="Back" disabled={$placingBet} onClick={onBackClick} />
     <Button
-<<<<<<< HEAD
-      label="Back"
-      disabled={$placingBet}
-      onClick={() => {
-        $bettingStep === BettingStep.NumberChoice
-          ? ($requestBet = false)
-          : ($bettingStep = BettingStep.NumberChoice);
-      }}
-    />
-    <Button
-      label={$bettingStep === BettingStep.NumberChoice
-        ? 'Next'
-        : $placingBet
-        ? 'Placing bet...'
-        : 'Place bet'}
-      disabled={$bettingStep === BettingStep.NumberChoice
-        ? !$round.betSelection
-        : $balance < 1n ||
-          $round.betAmount === 0n ||
-          $placingBet ||
-          $round.betPlaced}
-      onClick={() => {
-        if ($bettingStep === BettingStep.AmountChoice) {
-          placeBet();
-          resetBar();
-          resetNumber();
-          $requestBet = false;
-          $bettingStep = BettingStep.NumberChoice;
-        } else if ($bettingStep === BettingStep.NumberChoice) {
-          $bettingStep = BettingStep.AmountChoice;
-        }
-      }}
-=======
       label={isFirstStep ? "Next" : "Place bet"}
       disabled={(isFirstStep && !$round.betSelection) ||
         (isLastStep && !$round.betAmount)}
       onClick={onNextClick}
->>>>>>> db3b8ea2
       loading={$placingBet}
     />
   </div>
