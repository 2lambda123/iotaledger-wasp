--- conflicted
+++ resolved
@@ -7,7 +7,6 @@
 ARG BUILD_TARGET="./..."
 
 WORKDIR /wasp
-
 
 # Make sure that modules only get pulled when the module file has changed
 COPY go.mod go.sum ./
@@ -22,18 +21,14 @@
 # Wasp build
 FROM gcr.io/distroless/cc
 
-<<<<<<< HEAD
 ARG FINAL_BINARY="wasp"
 
-COPY --from=build /wasp/${FINAL_BINARY} /usr/bin/
-=======
 EXPOSE 7000/tcp
 EXPOSE 9090/tcp
 EXPOSE 5550/tcp
 EXPOSE 4000/udp
 
-COPY --from=build /wasp/wasp /usr/bin/wasp
+COPY --from=build /wasp/${FINAL_BINARY} /usr/bin/
 COPY docker_config.json /etc/wasp_config.json
 
-ENTRYPOINT ["wasp", "-c", "/etc/wasp_config.json"]
->>>>>>> 1cac6583
+ENTRYPOINT ["wasp", "-c", "/etc/wasp_config.json"]