# syntax=docker/dockerfile:1
ARG GOLANG_IMAGE_TAG=1.18-bullseye

# Build stage
FROM golang:${GOLANG_IMAGE_TAG} AS build
<<<<<<< HEAD

ARG BUILD_TAGS="rocksdb,builtin_static"
ARG BUILD_LD_FLAGS=""
ARG BUILD_TARGET="./"
=======
ARG BUILD_TAGS=rocksdb
ARG BUILD_LD_FLAGS=""
ARG BUILD_TARGET="."
>>>>>>> 6fa91a88

LABEL org.label-schema.description="Wasp"
LABEL org.label-schema.name="iotaledger/wasp"
LABEL org.label-schema.schema-version="1.0"
LABEL org.label-schema.vcs-url="https://github.com/iotaledger/wasp"

# Ensure ca-certificates are up to date
RUN update-ca-certificates

# Set the current Working Directory inside the container
RUN mkdir /scratch
WORKDIR /scratch

# Prepare the folder where we are putting all the files
RUN mkdir /app
RUN mkdir /app/waspdb

# Make sure that modules only get pulled when the module file has changed
COPY go.mod go.sum ./

<<<<<<< HEAD
RUN --mount=type=cache,target=/root/.cache/go-build \
  --mount=type=cache,target=/root/go/pkg/mod \
  go mod download
=======
# Download go modules
RUN go mod download
RUN go mod verify
>>>>>>> 6fa91a88

# Project build stage
COPY . .

<<<<<<< HEAD
RUN --mount=type=cache,target=/root/.cache/go-build \
  --mount=type=cache,target=/root/go/pkg/mod \
  go build -o . -tags=${BUILD_TAGS} -ldflags="${BUILD_LD_FLAGS}" ${BUILD_TARGET}

# Wasp build
FROM gcr.io/distroless/cc
=======
# Build the binary
RUN go build -o /app/wasp -a -tags="$BUILD_TAGS" -ldflags="${BUILD_LD_FLAGS}" ${BUILD_TARGET}
>>>>>>> 6fa91a88

############################
# Image
############################
# https://console.cloud.google.com/gcr/images/distroless/global/cc-debian11
# using distroless cc "nonroot" image, which includes everything in the base image (glibc, libssl and openssl)
FROM gcr.io/distroless/cc-debian11:nonroot

EXPOSE 7000/tcp
EXPOSE 9090/tcp
EXPOSE 5550/tcp
EXPOSE 6060/tcp
EXPOSE 4000/udp

# Copy the app dir into distroless image
COPY --chown=nonroot:nonroot --from=build /app /app
COPY --chown=nonroot:nonroot --from=build /app/waspdb /app/waspdb

WORKDIR /app
USER nonroot

ENTRYPOINT ["/app/wasp"]<|MERGE_RESOLUTION|>--- conflicted
+++ resolved
@@ -3,16 +3,9 @@
 
 # Build stage
 FROM golang:${GOLANG_IMAGE_TAG} AS build
-<<<<<<< HEAD
-
-ARG BUILD_TAGS="rocksdb,builtin_static"
-ARG BUILD_LD_FLAGS=""
-ARG BUILD_TARGET="./"
-=======
 ARG BUILD_TAGS=rocksdb
 ARG BUILD_LD_FLAGS=""
 ARG BUILD_TARGET="."
->>>>>>> 6fa91a88
 
 LABEL org.label-schema.description="Wasp"
 LABEL org.label-schema.name="iotaledger/wasp"
@@ -33,30 +26,19 @@
 # Make sure that modules only get pulled when the module file has changed
 COPY go.mod go.sum ./
 
-<<<<<<< HEAD
 RUN --mount=type=cache,target=/root/.cache/go-build \
   --mount=type=cache,target=/root/go/pkg/mod \
   go mod download
-=======
-# Download go modules
-RUN go mod download
-RUN go mod verify
->>>>>>> 6fa91a88
 
 # Project build stage
 COPY . .
 
-<<<<<<< HEAD
 RUN --mount=type=cache,target=/root/.cache/go-build \
   --mount=type=cache,target=/root/go/pkg/mod \
   go build -o . -tags=${BUILD_TAGS} -ldflags="${BUILD_LD_FLAGS}" ${BUILD_TARGET}
 
 # Wasp build
 FROM gcr.io/distroless/cc
-=======
-# Build the binary
-RUN go build -o /app/wasp -a -tags="$BUILD_TAGS" -ldflags="${BUILD_LD_FLAGS}" ${BUILD_TARGET}
->>>>>>> 6fa91a88
 
 ############################
 # Image
