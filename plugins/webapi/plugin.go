package webapi

import (
	"context"
	"errors"
	"net/http"
	"time"

	"github.com/iotaledger/hive.go/daemon"
	"github.com/iotaledger/hive.go/logger"
	"github.com/iotaledger/hive.go/node"
	metricspkg "github.com/iotaledger/wasp/packages/metrics"
	"github.com/iotaledger/wasp/packages/parameters"
	"github.com/iotaledger/wasp/packages/wasp"
	"github.com/iotaledger/wasp/packages/webapi"
	"github.com/iotaledger/wasp/packages/webapi/httperrors"
	"github.com/iotaledger/wasp/plugins/chains"
	"github.com/iotaledger/wasp/plugins/dkg"
	"github.com/iotaledger/wasp/plugins/gracefulshutdown"
	"github.com/iotaledger/wasp/plugins/metrics"
	"github.com/iotaledger/wasp/plugins/peering"
	"github.com/iotaledger/wasp/plugins/registry"
	"github.com/iotaledger/wasp/plugins/wal"
	"github.com/labstack/echo/v4"
	"github.com/labstack/echo/v4/middleware"
	"github.com/pangpanglabs/echoswagger/v2"
)

// PluginName is the name of the web API plugin.
const PluginName = "WebAPI"

var (
	Server echoswagger.ApiRoot

	log        *logger.Logger
	allMetrics *metricspkg.Metrics
)

func Init() *node.Plugin {
	return node.NewPlugin(PluginName, nil, node.Enabled, configure, run)
}

func configure(*node.Plugin) {
	log = logger.NewLogger(PluginName)
}

func adminWhitelist() []net.IP {
	r := make([]net.IP, 0)
	for _, ip := range parameters.GetStringSlice(parameters.WebAPIAdminWhitelist) {
		r = append(r, net.ParseIP(ip))
	}
	return r
}

func run(_ *node.Plugin) {
	log.Infof("Starting %s ...", PluginName)
	if err := daemon.BackgroundWorker("WebAPI Server", worker, parameters.PriorityWebAPI); err != nil {
		log.Errorf("error starting as daemon: %s", err)
	}
}

func worker(ctx context.Context) {
	initWebAPI()
	stopped := make(chan struct{})
	server := Server.Echo()
	go func() {
		defer close(stopped)
		bindAddr := parameters.GetString(parameters.WebAPIBindAddress)
		log.Infof("%s started, bind-address=%s", PluginName, bindAddr)
		if err := server.Start(bindAddr); err != nil {
			if !errors.Is(err, http.ErrServerClosed) {
				log.Errorf("error serving: %s", err)
			}
		}
	}()

	// stop if we are shutting down or the server could not be started
	select {
	case <-ctx.Done():
	case <-stopped:
	}

	log.Infof("Stopping %s ...", PluginName)
	defer log.Infof("Stopping %s ... done", PluginName)
	ctx, cancel := context.WithTimeout(context.Background(), time.Second)
	defer cancel()
	if err := server.Shutdown(ctx); err != nil {
		log.Errorf("error stopping: %s", err)
	}
}

func initWebAPI() {
	Server = echoswagger.New(echo.New(), "/doc", &echoswagger.Info{
		Title:       "Wasp API",
		Description: "REST API for the IOTA Wasp node",
		Version:     wasp.Version,
	})

	Server.Echo().HideBanner = true
	Server.Echo().HidePort = true
	Server.Echo().HTTPErrorHandler = httperrors.HTTPErrorHandler
	Server.Echo().Use(middleware.LoggerWithConfig(middleware.LoggerConfig{
		Format: `${time_rfc3339_nano} ${remote_ip} ${method} ${uri} ${status} error="${error}"` + "\n",
	}))
	Server.Echo().Use(middleware.CORSWithConfig(middleware.CORSConfig{
		AllowOrigins: []string{"*"},
		AllowHeaders: []string{echo.HeaderOrigin, echo.HeaderContentType, echo.HeaderAccept},
		AllowMethods: []string{"*"},
	}))

	network := peering.DefaultNetworkProvider()
	if network == nil {
		panic("dependency NetworkProvider is missing in WebAPI")
	}
	tnm := peering.DefaultTrustedNetworkManager()
	if tnm == nil {
		panic("dependency TrustedNetworkManager is missing in WebAPI")
	}
	if parameters.GetBool(parameters.MetricsEnabled) {
		allMetrics = metrics.AllMetrics()
	}
	webapi.Init(
		Server,
		network,
		tnm,
		registry.DefaultRegistry,
		chains.AllChains,
		dkg.DefaultNode,
		gracefulshutdown.Shutdown,
		allMetrics,
		wal.GetWAL(),
	)
<<<<<<< HEAD
}

func run(_ *node.Plugin) {
	log.Infof("Starting %s ...", PluginName)
	if err := daemon.BackgroundWorker("WebAPI Server", worker, parameters.PriorityWebAPI); err != nil {
		log.Errorf("Error starting as daemon: %s", err)
	}
}

func worker(shutdownSignal <-chan struct{}) {
	stopped := make(chan struct{})
	server := Server.Echo()
	go func() {
		defer close(stopped)
		bindAddr := parameters.GetString(parameters.WebAPIBindAddress)
		log.Infof("%s started, bind-address=%s", PluginName, bindAddr)
		if err := server.Start(bindAddr); err != nil {
			if !errors.Is(err, http.ErrServerClosed) {
				log.Errorf("Error serving: %s", err)
			}
		}
	}()

	// stop if we are shutting down or the server could not be started
	select {
	case <-shutdownSignal:
	case <-stopped:
	}

	log.Infof("Stopping %s ...", PluginName)
	defer log.Infof("Stopping %s ... done", PluginName)
	ctx, cancel := context.WithTimeout(context.Background(), time.Second)
	defer cancel()
	if err := server.Shutdown(ctx); err != nil {
		log.Errorf("Error stopping: %s", err)
	}
=======
>>>>>>> 0c708219
}<|MERGE_RESOLUTION|>--- conflicted
+++ resolved
@@ -130,43 +130,4 @@
 		allMetrics,
 		wal.GetWAL(),
 	)
-<<<<<<< HEAD
-}
-
-func run(_ *node.Plugin) {
-	log.Infof("Starting %s ...", PluginName)
-	if err := daemon.BackgroundWorker("WebAPI Server", worker, parameters.PriorityWebAPI); err != nil {
-		log.Errorf("Error starting as daemon: %s", err)
-	}
-}
-
-func worker(shutdownSignal <-chan struct{}) {
-	stopped := make(chan struct{})
-	server := Server.Echo()
-	go func() {
-		defer close(stopped)
-		bindAddr := parameters.GetString(parameters.WebAPIBindAddress)
-		log.Infof("%s started, bind-address=%s", PluginName, bindAddr)
-		if err := server.Start(bindAddr); err != nil {
-			if !errors.Is(err, http.ErrServerClosed) {
-				log.Errorf("Error serving: %s", err)
-			}
-		}
-	}()
-
-	// stop if we are shutting down or the server could not be started
-	select {
-	case <-shutdownSignal:
-	case <-stopped:
-	}
-
-	log.Infof("Stopping %s ...", PluginName)
-	defer log.Infof("Stopping %s ... done", PluginName)
-	ctx, cancel := context.WithTimeout(context.Background(), time.Second)
-	defer cancel()
-	if err := server.Shutdown(ctx); err != nil {
-		log.Errorf("Error stopping: %s", err)
-	}
-=======
->>>>>>> 0c708219
 }