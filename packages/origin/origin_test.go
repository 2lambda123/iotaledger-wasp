package origin_test

import (
	"encoding/hex"
	"testing"

	"github.com/stretchr/testify/require"
	"pgregory.net/rapid"

	"github.com/iotaledger/hive.go/kvstore/mapdb"
	iotago "github.com/iotaledger/iota.go/v4"
	"github.com/iotaledger/iota.go/v4/hexutil"
	"github.com/iotaledger/wasp/packages/cryptolib"
	"github.com/iotaledger/wasp/packages/isc"
	"github.com/iotaledger/wasp/packages/kv"
	"github.com/iotaledger/wasp/packages/kv/dict"
	"github.com/iotaledger/wasp/packages/origin"
	"github.com/iotaledger/wasp/packages/state"
	"github.com/iotaledger/wasp/packages/testutil"
	"github.com/iotaledger/wasp/packages/testutil/testmisc"
	"github.com/iotaledger/wasp/packages/testutil/utxodb"
	"github.com/iotaledger/wasp/packages/transaction"
	"github.com/iotaledger/wasp/packages/vm/core/migrations/allmigrations"
)

func TestOrigin(t *testing.T) {
<<<<<<< HEAD
	l1commitment := origin.L1Commitment(nil, 0, testutil.TokenInfo)
	store := state.NewStoreWithUniqueWriteMutex(mapdb.NewMapDB())
	initBlock := origin.InitChain(store, nil, 0, testutil.TokenInfo)
=======
	l1commitment := origin.L1Commitment(0, nil, 0)
	store := state.NewStoreWithUniqueWriteMutex(mapdb.NewMapDB())
	initBlock := origin.InitChain(0, store, nil, 0)
>>>>>>> 66587b68
	latestBlock, err := store.LatestBlock()
	require.NoError(t, err)
	require.True(t, l1commitment.Equals(initBlock.L1Commitment()))
	require.True(t, l1commitment.Equals(latestBlock.L1Commitment()))
}

func TestCreateOrigin(t *testing.T) {
	var u *utxodb.UtxoDB
	var originTx *iotago.SignedTransaction
	var userKey *cryptolib.KeyPair
	var userAddr, stateAddr *iotago.Ed25519Address
	var err error
	var chainID isc.ChainID
	var originTxID iotago.TransactionID

	initTest := func() {
		u = utxodb.New(testutil.L1API)
		userKey = cryptolib.NewKeyPair()
		userAddr = userKey.GetPublicKey().AsEd25519Address()
		_, err2 := u.GetFundsFromFaucet(userAddr)
		require.NoError(t, err2)

		stateKey := cryptolib.NewKeyPair()
		stateAddr = stateKey.GetPublicKey().AsEd25519Address()

		require.EqualValues(t, utxodb.FundsFromFaucetAmount, u.GetAddressBalanceBaseTokens(userAddr))
		require.EqualValues(t, 0, u.GetAddressBalanceBaseTokens(stateAddr))
	}
	createOrigin := func() {
		allOutputs := u.GetUnspentOutputs(userAddr)

		originTx, _, chainID, err = origin.NewChainOriginTransaction(
			userKey,
			stateAddr,
			stateAddr,
			1000,
			1000,
			nil,
			allOutputs,
			u.SlotIndex(),
			allmigrations.DefaultScheme.LatestSchemaVersion(),
			testutil.L1APIProvider,
			testutil.TokenInfo,
		)
		require.NoError(t, err)

		err = u.AddToLedger(originTx)
		require.NoError(t, err)

		originTxID, err = originTx.Transaction.ID()
		require.NoError(t, err)

		txBack, ok := u.GetTransaction(originTxID)
		require.True(t, ok)
		txidBack, err2 := txBack.Transaction.ID()
		require.NoError(t, err2)
		require.EqualValues(t, originTxID, txidBack)

		t.Logf("New chain ID: %s", chainID.Bech32(testutil.L1API.ProtocolParameters().Bech32HRP()))
	}

	t.Run("create origin", func(t *testing.T) {
		initTest()
		createOrigin()

		anchor, _, err := transaction.GetAnchorFromTransaction(originTx.Transaction)
		require.NoError(t, err)
		require.True(t, anchor.IsOrigin)
		require.EqualValues(t, chainID, anchor.ChainID)
		require.EqualValues(t, 0, anchor.StateIndex)
		require.True(t, stateAddr.Equal(anchor.StateController))
		require.True(t, stateAddr.Equal(anchor.GovernanceController))

<<<<<<< HEAD
=======
		originStateMetadata := transaction.NewStateMetadata(
			origin.L1Commitment(
				allmigrations.DefaultScheme.LatestSchemaVersion(),
				dict.Dict{origin.ParamChainOwner: isc.NewAgentID(anchor.GovernanceController).Bytes()},
				governance.DefaultMinBaseTokensOnCommonAccount,
			),
			gas.DefaultFeePolicy(),
			allmigrations.DefaultScheme.LatestSchemaVersion(),
			"",
		)

		require.EqualValues(t, anchor.StateData, originStateMetadata.Bytes())

>>>>>>> 66587b68
		// only one output is expected in the ledger under the address of chainID
		outs := u.GetUnspentOutputs(chainID.AsAddress())
		require.EqualValues(t, 1, len(outs))

		out := u.GetOutput(anchor.OutputID)
		require.NotNil(t, out)
	})
	t.Run("create init chain originTx", func(t *testing.T) {
		initTest()
		createOrigin()

		chainBaseTokens := originTx.Transaction.Outputs[0].BaseTokenAmount()

		t.Logf("chainBaseTokens: %d", chainBaseTokens)

		require.EqualValues(t, utxodb.FundsFromFaucetAmount-chainBaseTokens, int(u.GetAddressBalanceBaseTokens(userAddr)))
		require.EqualValues(t, 0, u.GetAddressBalanceBaseTokens(stateAddr))
		allOutputs := u.GetUnspentOutputs(chainID.AsAddress())
		require.EqualValues(t, 1, len(allOutputs))
	})
}

// Was used to find proper deposit values for a specific metadata according to the existing hashes.
func TestMetadataBad(t *testing.T) {
	t.SkipNow()
	metadataHex := "0300000001006102000000e60701006204000000ffffffff01006322000000010024ed2ed9d3682c9c4b801dd15103f73d1fe877224cb51c8b3def6f91b67f5067"
	metadataBin, err := hex.DecodeString(metadataHex)
	require.NoError(t, err)
	var initParams dict.Dict
	initParams, err = dict.FromBytes(metadataBin)
	require.NoError(t, err)
	require.NotNil(t, initParams)
	t.Logf("Dict=%v", initParams)
	initParams.Iterate(kv.EmptyPrefix, func(key kv.Key, value []byte) bool {
		t.Logf("Dict, %v ===> %v", key, value)
		return true
	})

	for deposit := iotago.BaseToken(0); deposit <= 10*isc.Million; deposit++ {
		db := mapdb.NewMapDB()
		st := state.NewStoreWithUniqueWriteMutex(db)
<<<<<<< HEAD
		block1A := origin.InitChain(st, initParams, deposit, testutil.TokenInfo)
		block1B := origin.InitChain(st, initParams, 10*isc.Million-deposit, testutil.TokenInfo)
		block1C := origin.InitChain(st, initParams, 10*isc.Million+deposit, testutil.TokenInfo)
		block2A := origin.InitChain(st, nil, deposit, testutil.TokenInfo)
		block2B := origin.InitChain(st, nil, 10*isc.Million-deposit, testutil.TokenInfo)
		block2C := origin.InitChain(st, nil, 10*isc.Million+deposit, testutil.TokenInfo)
=======
		block1A := origin.InitChain(0, st, initParams, deposit)
		block1B := origin.InitChain(0, st, initParams, 10*isc.Million-deposit)
		block1C := origin.InitChain(0, st, initParams, 10*isc.Million+deposit)
		block2A := origin.InitChain(0, st, nil, deposit)
		block2B := origin.InitChain(0, st, nil, 10*isc.Million-deposit)
		block2C := origin.InitChain(0, st, nil, 10*isc.Million+deposit)
>>>>>>> 66587b68
		t.Logf("Block0, deposit=%v => %v %v %v / %v %v %v", deposit,
			block1A.L1Commitment(), block1B.L1Commitment(), block1C.L1Commitment(),
			block2A.L1Commitment(), block2B.L1Commitment(), block2C.L1Commitment(),
		)
	}
}

func TestDictBytes(t *testing.T) {
	rapid.Check(t, func(t *rapid.T) {
		key := rapid.SliceOfBytesMatching(".*").Draw(t, "key")
		val := rapid.SliceOfBytesMatching(".+").Draw(t, "val")
		d := dict.New()
		d.Set(kv.Key(key), val)
		b := d.Bytes()
		d2, err := dict.FromBytes(b)
		require.NoError(t, err)
		require.Equal(t, d, d2)
	})
}

// example values taken from a test on the testnet
func TestMismatchOriginCommitment(t *testing.T) {
	store := state.NewStoreWithUniqueWriteMutex(mapdb.NewMapDB())
	oid, err := iotago.OutputIDFromHexString("0xcf72dd6a8c8cd76eab93c80ae192677a17c554b91334a41bed5079eff37effc4000000000000")
	require.NoError(t, err)
	originMetadata, err := hexutil.DecodeHex("0x03016102e607016204ffffffff016322010024ed2ed9d3682c9c4b801dd15103f73d1fe877224cb51c8b3def6f91b67f5067")
	require.NoError(t, err)
	aoStateMetadata, err := hexutil.DecodeHex("0x01000000006e55672af085d73ea0ed646f280a26e0eba053df10f439378fe4e99e0fb8774600761da7c0402da8640000000100000000010000000100000000")
	require.NoError(t, err)
	_, sender, err := iotago.ParseBech32("rms1qqjw6tke6d5ze8ztsqwaz5gr7u73l6rhyfxt28yt8hhklydk0agxwgerk65")
	require.NoError(t, err)
	_, stateController, err := iotago.ParseBech32("rms1qrkrlggl2plwfvxyuuyj55gw48ws0xwtteydez8y8e03elm3xf38gf7eq5r")
	require.NoError(t, err)
	_, govController, err := iotago.ParseBech32("rms1qqjw6tke6d5ze8ztsqwaz5gr7u73l6rhyfxt28yt8hhklydk0agxwgerk65")
	require.NoError(t, err)

	ao := isc.NewChainOutputs(
		&iotago.AnchorOutput{
			Amount:     10000000,
			Mana:       0,
			AnchorID:   iotago.EmptyAnchorID,
			StateIndex: 0,
			UnlockConditions: iotago.AnchorOutputUnlockConditions{
				&iotago.StateControllerAddressUnlockCondition{Address: stateController},
				&iotago.GovernorAddressUnlockCondition{Address: govController},
			},
			Features: []iotago.Feature{
				&iotago.SenderFeature{
					Address: sender,
				},
				&iotago.StateMetadataFeature{
					Entries: map[iotago.StateMetadataFeatureEntriesKey]iotago.StateMetadataFeatureEntriesValue{
						"": aoStateMetadata,
					},
				},
				&iotago.MetadataFeature{
					Entries: map[iotago.MetadataFeatureEntriesKey]iotago.MetadataFeatureEntriesValue{
						"": originMetadata,
					},
				},
			},
		},
		oid,
		nil,
		iotago.OutputID{},
	)

	_, err = origin.InitChainByAnchorOutput(store, ao, testutil.L1APIProvider, testutil.TokenInfo)
	testmisc.RequireErrorToBe(t, err, "l1Commitment mismatch between originAO / originBlock")
}<|MERGE_RESOLUTION|>--- conflicted
+++ resolved
@@ -24,15 +24,9 @@
 )
 
 func TestOrigin(t *testing.T) {
-<<<<<<< HEAD
-	l1commitment := origin.L1Commitment(nil, 0, testutil.TokenInfo)
+	l1commitment := origin.L1Commitment(0, nil, 0, testutil.TokenInfo)
 	store := state.NewStoreWithUniqueWriteMutex(mapdb.NewMapDB())
-	initBlock := origin.InitChain(store, nil, 0, testutil.TokenInfo)
-=======
-	l1commitment := origin.L1Commitment(0, nil, 0)
-	store := state.NewStoreWithUniqueWriteMutex(mapdb.NewMapDB())
-	initBlock := origin.InitChain(0, store, nil, 0)
->>>>>>> 66587b68
+	initBlock := origin.InitChain(0, store, nil, 0, testutil.TokenInfo)
 	latestBlock, err := store.LatestBlock()
 	require.NoError(t, err)
 	require.True(t, l1commitment.Equals(initBlock.L1Commitment()))
@@ -106,22 +100,6 @@
 		require.True(t, stateAddr.Equal(anchor.StateController))
 		require.True(t, stateAddr.Equal(anchor.GovernanceController))
 
-<<<<<<< HEAD
-=======
-		originStateMetadata := transaction.NewStateMetadata(
-			origin.L1Commitment(
-				allmigrations.DefaultScheme.LatestSchemaVersion(),
-				dict.Dict{origin.ParamChainOwner: isc.NewAgentID(anchor.GovernanceController).Bytes()},
-				governance.DefaultMinBaseTokensOnCommonAccount,
-			),
-			gas.DefaultFeePolicy(),
-			allmigrations.DefaultScheme.LatestSchemaVersion(),
-			"",
-		)
-
-		require.EqualValues(t, anchor.StateData, originStateMetadata.Bytes())
-
->>>>>>> 66587b68
 		// only one output is expected in the ledger under the address of chainID
 		outs := u.GetUnspentOutputs(chainID.AsAddress())
 		require.EqualValues(t, 1, len(outs))
@@ -163,21 +141,12 @@
 	for deposit := iotago.BaseToken(0); deposit <= 10*isc.Million; deposit++ {
 		db := mapdb.NewMapDB()
 		st := state.NewStoreWithUniqueWriteMutex(db)
-<<<<<<< HEAD
-		block1A := origin.InitChain(st, initParams, deposit, testutil.TokenInfo)
-		block1B := origin.InitChain(st, initParams, 10*isc.Million-deposit, testutil.TokenInfo)
-		block1C := origin.InitChain(st, initParams, 10*isc.Million+deposit, testutil.TokenInfo)
-		block2A := origin.InitChain(st, nil, deposit, testutil.TokenInfo)
-		block2B := origin.InitChain(st, nil, 10*isc.Million-deposit, testutil.TokenInfo)
-		block2C := origin.InitChain(st, nil, 10*isc.Million+deposit, testutil.TokenInfo)
-=======
-		block1A := origin.InitChain(0, st, initParams, deposit)
-		block1B := origin.InitChain(0, st, initParams, 10*isc.Million-deposit)
-		block1C := origin.InitChain(0, st, initParams, 10*isc.Million+deposit)
-		block2A := origin.InitChain(0, st, nil, deposit)
-		block2B := origin.InitChain(0, st, nil, 10*isc.Million-deposit)
-		block2C := origin.InitChain(0, st, nil, 10*isc.Million+deposit)
->>>>>>> 66587b68
+		block1A := origin.InitChain(0, st, initParams, deposit, testutil.TokenInfo)
+		block1B := origin.InitChain(0, st, initParams, 10*isc.Million-deposit, testutil.TokenInfo)
+		block1C := origin.InitChain(0, st, initParams, 10*isc.Million+deposit, testutil.TokenInfo)
+		block2A := origin.InitChain(0, st, nil, deposit, testutil.TokenInfo)
+		block2B := origin.InitChain(0, st, nil, 10*isc.Million-deposit, testutil.TokenInfo)
+		block2C := origin.InitChain(0, st, nil, 10*isc.Million+deposit, testutil.TokenInfo)
 		t.Logf("Block0, deposit=%v => %v %v %v / %v %v %v", deposit,
 			block1A.L1Commitment(), block1B.L1Commitment(), block1C.L1Commitment(),
 			block2A.L1Commitment(), block2B.L1Commitment(), block2C.L1Commitment(),
