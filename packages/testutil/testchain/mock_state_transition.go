--- conflicted
+++ resolved
@@ -77,9 +77,10 @@
 		aliasID = consumedOutput.AliasID
 	}*/
 	aliasID := consumedOutput.AliasID
+	inputs := iotago.OutputIDs{chainOutput.ID().ID()}
 	txEssence := &iotago.TransactionEssence{
 		NetworkID: parameters.NetworkID,
-		Inputs:    []iotago.Input{chainOutput.ID()},
+		Inputs:    inputs.UTXOInputs(),
 		Outputs: []iotago.Output{
 			&iotago.AliasOutput{
 				Amount:         consumedOutput.Amount,
@@ -94,23 +95,10 @@
 		},
 		Payload: nil,
 	}
-<<<<<<< HEAD
-=======
-	fmt.Printf("XXX %v\n", iotago.AliasOutput{
-		Amount:         consumedOutput.Amount,
-		NativeTokens:   consumedOutput.NativeTokens,
-		AliasID:        consumedOutput.AliasID,
-		StateIndex:     consumedOutput.StateIndex + 1,
-		StateMetadata:  nextvs.StateCommitment().Bytes(),
-		FoundryCounter: consumedOutput.FoundryCounter,
-		Conditions:     consumedOutput.Conditions,
-		Blocks:         consumedOutput.Blocks,
-	})
->>>>>>> 4f1609e3
-	signatures, err := txEssence.Sign(iotago.AddressKeys{
-		Address: chainOutput.GetStateAddress(),
-		Keys:    c.chainKey.GetPrivateKey(),
-	})
+	signatures, err := txEssence.Sign(
+		iotago.Outputs{chainOutput.GetAliasOutput()}.MustCommitment(),
+		c.chainKey.GetPrivateKey().AddressKeys(chainOutput.GetStateAddress()),
+	)
 	require.NoError(c.t, err)
 	tx := &iotago.Transaction{
 		Essence:      txEssence,
