// Copyright 2020 IOTA Stiftung
// SPDX-License-Identifier: Apache-2.0

package testchain

import (
	"testing"
	"time"

	"github.com/stretchr/testify/require"

	iotago "github.com/iotaledger/iota.go/v4"
	"github.com/iotaledger/wasp/contracts/native/inccounter"
	"github.com/iotaledger/wasp/packages/cryptolib"
	"github.com/iotaledger/wasp/packages/isc"
	"github.com/iotaledger/wasp/packages/kv/codec"
	"github.com/iotaledger/wasp/packages/origin"
	"github.com/iotaledger/wasp/packages/state"
	"github.com/iotaledger/wasp/packages/testutil"
	"github.com/iotaledger/wasp/packages/testutil/utxodb"
	"github.com/iotaledger/wasp/packages/transaction"
	"github.com/iotaledger/wasp/packages/vm/core/accounts"
	"github.com/iotaledger/wasp/packages/vm/core/migrations/allmigrations"
	"github.com/iotaledger/wasp/packages/vm/core/root"
	"github.com/iotaledger/wasp/packages/vm/gas"
)

////////////////////////////////////////////////////////////////////////////////
// TestChainLedger

type TestChainLedger struct {
	t           *testing.T
	utxoDB      *utxodb.UtxoDB
	governor    *cryptolib.KeyPair
	chainID     isc.ChainID
	fetchedReqs map[iotago.Address]map[iotago.OutputID]bool
}

func NewTestChainLedger(t *testing.T, utxoDB *utxodb.UtxoDB, originator *cryptolib.KeyPair) *TestChainLedger {
	return &TestChainLedger{
		t:           t,
		utxoDB:      utxoDB,
		governor:    originator,
		fetchedReqs: map[iotago.Address]map[iotago.OutputID]bool{},
	}
}

// Only set after MakeTxChainOrigin.
func (tcl *TestChainLedger) ChainID() isc.ChainID {
	return tcl.chainID
}

<<<<<<< HEAD
func (tcl *TestChainLedger) MakeTxChainOrigin(committeeAddress iotago.Address) (*iotago.Transaction, *isc.ChainOutputs, isc.ChainID) {
	outs, outIDs := tcl.utxoDB.GetUnspentOutputs(tcl.governor.Address())
=======
func (tcl *TestChainLedger) MakeTxChainOrigin(committeeAddress iotago.Address) (*iotago.SignedTransaction, *isc.ChainOutputs, isc.ChainID) {
	outs := tcl.utxoDB.GetUnspentOutputs(tcl.governor.Address())
>>>>>>> 9c2279ea
	originTX, _, chainID, err := origin.NewChainOriginTransaction(
		tcl.governor,
		committeeAddress,
		tcl.governor.Address(),
		100*isc.Million,
		0,
		nil,
		outs,
		testutil.L1API.TimeProvider().SlotFromTime(time.Now()),
		allmigrations.DefaultScheme.LatestSchemaVersion(),
		testutil.L1API,
	)
	require.NoError(tcl.t, err)
	stateAnchor, anchorOutput, err := transaction.GetAnchorFromTransaction(originTX.Transaction)
	require.NoError(tcl.t, err)
	require.NotNil(tcl.t, stateAnchor)
	require.NotNil(tcl.t, anchorOutput)
	chainOutputs := isc.NewChainOutputs(anchorOutput, stateAnchor.OutputID, nil, iotago.OutputID{})
	require.NoError(tcl.t, tcl.utxoDB.AddToLedger(originTX))
	tcl.chainID = chainID
	return originTX, chainOutputs, chainID
}

func (tcl *TestChainLedger) MakeTxAccountsDeposit(account *cryptolib.KeyPair) []isc.Request {
	outs := tcl.utxoDB.GetUnspentOutputs(account.Address())
	tx, err := transaction.NewRequestTransaction(
		account,
		account.Address(),
		outs,
		&isc.RequestParameters{
			TargetAddress:                 tcl.chainID.AsAddress(),
			Assets:                        isc.NewAssetsBaseTokens(100_000_000),
			AdjustToMinimumStorageDeposit: false,
			Metadata: &isc.SendMetadata{
				TargetContract: accounts.Contract.Hname(),
				EntryPoint:     accounts.FuncDeposit.Hname(),
				GasBudget:      2 * gas.LimitsDefault.MinGasPerRequest,
			},
		},
		nil,
		testutil.L1API.TimeProvider().SlotFromTime(time.Now()),
		false,
		testutil.L1API,
	)
	require.NoError(tcl.t, err)
	require.NoError(tcl.t, tcl.utxoDB.AddToLedger(tx))
	return tcl.findChainRequests(tx.Transaction)
}

func (tcl *TestChainLedger) MakeTxDeployIncCounterContract() []isc.Request {
	sender := tcl.governor
	outs := tcl.utxoDB.GetUnspentOutputs(sender.Address())
	tx, err := transaction.NewRequestTransaction(
		sender,
		sender.Address(),
		outs,
		&isc.RequestParameters{
			TargetAddress:                 tcl.chainID.AsAddress(),
			Assets:                        isc.NewAssetsBaseTokens(2_000_000),
			AdjustToMinimumStorageDeposit: false,
			Metadata: &isc.SendMetadata{
				TargetContract: root.Contract.Hname(),
				EntryPoint:     root.FuncDeployContract.Hname(),
				Params: codec.MakeDict(map[string]interface{}{
					root.ParamProgramHash: inccounter.Contract.ProgramHash,
					root.ParamName:        inccounter.Contract.Name,
					inccounter.VarCounter: 0,
				}),
				GasBudget: 2 * gas.LimitsDefault.MinGasPerRequest,
			},
		},
		nil,
		testutil.L1API.TimeProvider().SlotFromTime(time.Now()),
		false,
		testutil.L1API,
	)
	require.NoError(tcl.t, err)
	require.NoError(tcl.t, tcl.utxoDB.AddToLedger(tx))
	return tcl.findChainRequests(tx.Transaction)
}

func (tcl *TestChainLedger) FakeStateTransition(chainOuts *isc.ChainOutputs, stateCommitment *state.L1Commitment) *isc.ChainOutputs {
	stateMetadata := transaction.NewStateMetadata(
		stateCommitment,
		gas.DefaultFeePolicy(),
		0,
		"",
	)
	anchorOutput := &iotago.AnchorOutput{
<<<<<<< HEAD
		Amount:        baseAO.GetAnchorOutput().Deposit(),
		AccountID:     tcl.chainID.AsAliasID(),
		StateIndex:    baseAO.GetStateIndex() + 1,
		StateMetadata: stateMetadata.Bytes(),
		Conditions: iotago.UnlockConditions{
=======
		Amount:     chainOuts.AnchorOutput.Amount,
		AnchorID:   tcl.chainID.AsAnchorID(),
		StateIndex: chainOuts.GetStateIndex() + 1,
		UnlockConditions: iotago.AnchorOutputUnlockConditions{
>>>>>>> 9c2279ea
			&iotago.StateControllerAddressUnlockCondition{Address: tcl.governor.Address()},
			&iotago.GovernorAddressUnlockCondition{Address: tcl.governor.Address()},
		},
		Features: iotago.AnchorOutputFeatures{
			&iotago.SenderFeature{
				Address: tcl.chainID.AsAddress(),
			},
			&iotago.StateMetadataFeature{
				Entries: map[iotago.StateMetadataFeatureEntriesKey]iotago.StateMetadataFeatureEntriesValue{
					"": stateMetadata.Bytes(),
				},
			},
		},
	}

	// TODO how to transition the account output?
	accountID, accountOut, _ := chainOuts.AccountOutput()

	return isc.NewChainOutputs(
		anchorOutput,
		iotago.OutputID{byte(anchorOutput.StateIndex)},
		accountOut,
		accountID,
	)
}

func (tcl *TestChainLedger) FakeRotationTX(chainOuts *isc.ChainOutputs, nextCommitteeAddr iotago.Address) (*isc.ChainOutputs, *iotago.SignedTransaction) {
	tx, err := transaction.NewRotateChainStateControllerTx(
		tcl.chainID.AsAnchorID(),
		nextCommitteeAddr,
		chainOuts.AnchorOutputID,
		chainOuts.AnchorOutput,
		testutil.L1API.TimeProvider().SlotFromTime(time.Now()),
		testutil.L1API,
		tcl.governor,
	)
	if err != nil {
		panic(err)
	}
	outputs, err := tx.Transaction.OutputsSet()
	if err != nil {
		panic(err)
	}
	for outputID, output := range outputs {
		if output.Type() == iotago.OutputAnchor {
			ao := output.(*iotago.AnchorOutput)
			// TODO I'm not sure if the state index should be updated here
			ao.StateIndex = chainOuts.GetStateIndex() + 1 // Fake next state index, just for tests.
			accountOutputID, accountOutput, _ := chainOuts.AccountOutput()
			return isc.NewChainOutputs(ao, outputID, accountOutput, accountOutputID), tx
		}
	}
	panic("anchor output not found")
}

func (tcl *TestChainLedger) findChainRequests(tx *iotago.Transaction) []isc.Request {
	reqs := []isc.Request{}
	outputs, err := tx.OutputsSet()
	require.NoError(tcl.t, err)
	for outputID, output := range outputs {
		// If that's anchor output of the chain, then it is not a request.
		if output.Type() == iotago.OutputAnchor {
			anchorOut := output.(*iotago.AnchorOutput)
			if anchorOut.AnchorID == tcl.chainID.AsAnchorID() {
				continue // That's our anchor output, not the request, skip it here.
			}
			if anchorOut.AnchorID.Empty() {
				implicitAnchorID := iotago.AnchorIDFromOutputID(outputID)
				if implicitAnchorID == tcl.chainID.AsAnchorID() {
					continue // That's our origin anchor output, not the request, skip it here.
				}
			}
		}
		//
		// Otherwise check the receiving address.
		outAddr := output.UnlockConditionSet().Address()
		if outAddr == nil {
			continue
		}
		if !outAddr.Address.Equal(tcl.chainID.AsAddress()) {
			continue
		}
		req, err := isc.OnLedgerFromUTXO(output, outputID)
		if err != nil {
			continue
		}
		reqs = append(reqs, req)
	}
	return reqs
}<|MERGE_RESOLUTION|>--- conflicted
+++ resolved
@@ -50,13 +50,8 @@
 	return tcl.chainID
 }
 
-<<<<<<< HEAD
-func (tcl *TestChainLedger) MakeTxChainOrigin(committeeAddress iotago.Address) (*iotago.Transaction, *isc.ChainOutputs, isc.ChainID) {
-	outs, outIDs := tcl.utxoDB.GetUnspentOutputs(tcl.governor.Address())
-=======
 func (tcl *TestChainLedger) MakeTxChainOrigin(committeeAddress iotago.Address) (*iotago.SignedTransaction, *isc.ChainOutputs, isc.ChainID) {
 	outs := tcl.utxoDB.GetUnspentOutputs(tcl.governor.Address())
->>>>>>> 9c2279ea
 	originTX, _, chainID, err := origin.NewChainOriginTransaction(
 		tcl.governor,
 		committeeAddress,
@@ -146,18 +141,10 @@
 		"",
 	)
 	anchorOutput := &iotago.AnchorOutput{
-<<<<<<< HEAD
-		Amount:        baseAO.GetAnchorOutput().Deposit(),
-		AccountID:     tcl.chainID.AsAliasID(),
-		StateIndex:    baseAO.GetStateIndex() + 1,
-		StateMetadata: stateMetadata.Bytes(),
-		Conditions: iotago.UnlockConditions{
-=======
 		Amount:     chainOuts.AnchorOutput.Amount,
 		AnchorID:   tcl.chainID.AsAnchorID(),
 		StateIndex: chainOuts.GetStateIndex() + 1,
 		UnlockConditions: iotago.AnchorOutputUnlockConditions{
->>>>>>> 9c2279ea
 			&iotago.StateControllerAddressUnlockCondition{Address: tcl.governor.Address()},
 			&iotago.GovernorAddressUnlockCondition{Address: tcl.governor.Address()},
 		},
