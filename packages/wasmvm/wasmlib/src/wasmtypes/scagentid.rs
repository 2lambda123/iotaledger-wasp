--- conflicted
+++ resolved
@@ -28,8 +28,6 @@
         }
     }
 
-<<<<<<< HEAD
-=======
     pub fn from_address(address: &ScAddress) -> ScAgentID {
         let mut kind = SC_AGENT_ID_ADDRESS;
         if address.id[0] == SC_ADDRESS_ALIAS {
@@ -42,7 +40,6 @@
         }
     }
 
->>>>>>> 0c708219
     pub fn address(&self) -> ScAddress {
         self.address.clone()
     }
