--- conflicted
+++ resolved
@@ -5,28 +5,16 @@
 	"math/big"
 
 	"github.com/iotaledger/wasp/packages/cryptolib"
-<<<<<<< HEAD
 
 	iotago "github.com/iotaledger/iota.go/v3"
 	"github.com/iotaledger/wasp/packages/iscp"
-=======
 	"github.com/iotaledger/wasp/packages/isc"
->>>>>>> 429264be
 	"github.com/iotaledger/wasp/packages/parameters"
 	"github.com/iotaledger/wasp/packages/util"
 )
 
 type NewRequestTransactionParams struct {
-<<<<<<< HEAD
-	SenderKeyPair                cryptolib.VariantKeyPair
-	SenderAddress                iotago.Address // might be different from the senderKP address (when sending as NFT or alias)
-	UnspentOutputs               iotago.OutputSet
-	UnspentOutputIDs             iotago.OutputIDs
-	Request                      *iscp.RequestParameters
-	NFT                          *iscp.NFT
-	DisableAutoAdjustDustDeposit bool // if true, the minimal dust deposit won't be adjusted automatically
-=======
-	SenderKeyPair                   *cryptolib.KeyPair
+	SenderKeyPair                   cryptolib.VariantKeyPair
 	SenderAddress                   iotago.Address // might be different from the senderKP address (when sending as NFT or alias)
 	UnspentOutputs                  iotago.OutputSet
 	UnspentOutputIDs                iotago.OutputIDs
@@ -92,7 +80,13 @@
 	inputsCommitment := inputIDs.OrderedSet(params.UnspentOutputs).MustCommitment()
 
 	return CreateAndSignTx(inputIDs, inputsCommitment, outputs, params.SenderKeyPair, parameters.L1().Protocol.NetworkID())
->>>>>>> 429264be
+	SenderKeyPair                cryptolib.VariantKeyPair
+	SenderAddress                iotago.Address // might be different from the senderKP address (when sending as NFT or alias)
+	UnspentOutputs               iotago.OutputSet
+	UnspentOutputIDs             iotago.OutputIDs
+	Request                      *iscp.RequestParameters
+	NFT                          *iscp.NFT
+	DisableAutoAdjustDustDeposit bool // if true, the minimal dust deposit won't be adjusted automatically
 }
 
 // NewRequestTransaction creates a transaction including one or more requests to a chain.
@@ -158,12 +152,7 @@
 	}
 
 	inputsCommitment := inputIDs.OrderedSet(par.UnspentOutputs).MustCommitment()
-<<<<<<< HEAD
-
-	return CreateAndSignTx(inputIDs, inputsCommitment, outputs, par.SenderKeyPair, parameters.L1.Protocol.NetworkID())
-=======
 	return CreateAndSignTx(inputIDs, inputsCommitment, outputs, par.SenderKeyPair, parameters.L1().Protocol.NetworkID())
->>>>>>> 429264be
 }
 
 func outputMatchesSendAsAddress(output iotago.Output, oID iotago.OutputID, address iotago.Address) bool {
