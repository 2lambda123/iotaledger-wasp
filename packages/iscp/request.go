--- conflicted
+++ resolved
@@ -2,6 +2,7 @@
 
 import (
 	"fmt"
+	"time"
 
 	"github.com/iotaledger/goshimmer/packages/ledgerstate"
 	"github.com/iotaledger/hive.go/marshalutil"
@@ -28,15 +29,9 @@
 	SenderAddress() ledgerstate.Address
 	// returns contract/entry point pair
 	Target() (Hname, Hname)
-<<<<<<< HEAD
-	// returns binary representation of the request
-=======
 	// Timestamp returns a request TX timestamp, if such TX exist, otherwise zero is returned.
 	Timestamp() time.Time
-	// TimeLock returns time lock time or zero time if no time lock
-	TimeLock() time.Time
 	// Bytes returns binary representation of the request
->>>>>>> bd2fed92
 	Bytes() []byte
 	// Hash returns the hash of the request (used for consensus)
 	Hash() [32]byte
