--- conflicted
+++ resolved
@@ -9,12 +9,7 @@
 	"github.com/iotaledger/wasp/packages/metrics"
 	"github.com/iotaledger/wasp/packages/peering"
 	"github.com/iotaledger/wasp/packages/registry"
-<<<<<<< HEAD
-=======
-	"github.com/iotaledger/wasp/packages/tcrypto"
-	"github.com/iotaledger/wasp/packages/vm/core/governance"
 	"github.com/iotaledger/wasp/packages/wal"
->>>>>>> 3c3bdc9b
 	"github.com/iotaledger/wasp/packages/webapi/httperrors"
 	"github.com/iotaledger/wasp/packages/webapi/routes"
 	"github.com/labstack/echo/v4"
@@ -52,7 +47,6 @@
 }
 
 func (w *chainWebAPI) handleActivateChain(c echo.Context) error {
-<<<<<<< HEAD
 	panic("TODO implement")
 	// aliasAddress, err := iotago.AliasAddressFromBase58EncodedString(c.Param("chainID"))
 	// if err != nil {
@@ -68,32 +62,11 @@
 	// }
 
 	// log.Debugw("calling Chains.Activate", "chainID", rec.ChainID.String())
-	// if err := w.chains().Activate(rec, w.registry, w.allMetrics); err != nil {
+	// if err := w.chains().Activate(rec, w.registry, w.allMetrics, w.w); err != nil {
 	// 	return err
 	// }
 
 	// return c.NoContent(http.StatusOK)
-=======
-	aliasAddress, err := ledgerstate.AliasAddressFromBase58EncodedString(c.Param("chainID"))
-	if err != nil {
-		return httperrors.BadRequest(fmt.Sprintf("Invalid alias address: %s", c.Param("chainID")))
-	}
-	chainID, err := iscp.ChainIDFromAddress(aliasAddress)
-	if err != nil {
-		return err
-	}
-	rec, err := w.registry().ActivateChainRecord(chainID)
-	if err != nil {
-		return err
-	}
-
-	log.Debugw("calling Chains.Activate", "chainID", rec.ChainID.String())
-	if err := w.chains().Activate(rec, w.registry, w.allMetrics, w.w); err != nil {
-		return err
-	}
-
-	return c.NoContent(http.StatusOK)
->>>>>>> 3c3bdc9b
 }
 
 func (w *chainWebAPI) handleDeactivateChain(c echo.Context) error {
