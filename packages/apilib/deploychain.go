// Copyright 2020 IOTA Stiftung
// SPDX-License-Identifier: Apache-2.0

package apilib

import (
	"fmt"
	"io"
	"io/ioutil"
	"math/rand"
	"time"

	"github.com/iotaledger/goshimmer/packages/ledgerstate"
	"github.com/iotaledger/hive.go/crypto/ed25519"
	"github.com/iotaledger/wasp/client/goshimmer"
	"github.com/iotaledger/wasp/client/multiclient"
	"github.com/iotaledger/wasp/packages/coretypes/chainid"
	"github.com/iotaledger/wasp/packages/registry/chainrecord"
	"github.com/iotaledger/wasp/packages/transaction"
	"github.com/iotaledger/wasp/packages/util"
	"golang.org/x/xerrors"
)

// TODO DeployChain on peering domain, not on committee

type CreateChainParams struct {
	Node                  *goshimmer.Client
<<<<<<< HEAD
	CommitteeAPIHosts     []string
=======
	AllApiHosts           []string
	AllPeeringHosts       []string
	CommitteeApiHosts     []string
>>>>>>> f24c22b3
	CommitteePeeringHosts []string
	N                     uint16
	T                     uint16
	OriginatorKeyPair     *ed25519.KeyPair
	Description           string
	Textout               io.Writer
	Prefix                string
}

// DeployChainWithDKG performs all actions needed to deploy the chain
// TODO: [KP] Shouldn't that be in the client packages?
func DeployChainWithDKG(par CreateChainParams) (*chainid.ChainID, ledgerstate.Address, error) {
<<<<<<< HEAD
	stateControllerAddr, err := RunDKG(par.CommitteeAPIHosts, par.CommitteePeeringHosts, par.T)
=======
	if len(par.AllPeeringHosts) > 0 {
		// all committee nodes most also be among allPeers
		if !util.IsSubset(par.CommitteePeeringHosts, par.AllPeeringHosts) {
			return nil, nil, xerrors.Errorf("DeployChainWithDKG: committee nodes must all be among peers")
		}
	}

	dkgInitiatorIndex := uint16(rand.Intn(len(par.CommitteeApiHosts)))
	stateControllerAddr, err := RunDKG(par.CommitteeApiHosts, par.CommitteePeeringHosts, par.T, dkgInitiatorIndex)
>>>>>>> f24c22b3
	if err != nil {
		return nil, nil, err
	}
	chainID, err := DeployChain(par, stateControllerAddr)
	if err != nil {
		return nil, nil, err
	}
	return chainID, stateControllerAddr, nil
}

// DeployChain creates a new chain on specified committee address
// noinspection ALL
//nolint:funlen
func DeployChain(par CreateChainParams, stateControllerAddr ledgerstate.Address) (*chainid.ChainID, error) {
	var err error
	textout := ioutil.Discard
	if par.Textout != nil {
		textout = par.Textout
	}
	originatorAddr := ledgerstate.NewED25519Address(par.OriginatorKeyPair.PublicKey)

	fmt.Fprint(textout, par.Prefix)
	fmt.Fprintf(textout, "creating new chain. Owner address: %s. State controller: %s, N = %d, T = %d\n",
		originatorAddr.Base58(), stateControllerAddr.Base58(), par.N, par.T)
	fmt.Fprint(textout, par.Prefix)

<<<<<<< HEAD
	committee := multiclient.New(par.CommitteeAPIHosts)

	// ------------ put committee records to hosts
	err = committee.PutCommitteeRecord(&committee_record.CommitteeRecord{
		Address: stateControllerAddr,
		Nodes:   par.CommitteePeeringHosts,
	})
	fmt.Fprint(textout, par.Prefix)
	if err != nil {
		fmt.Fprintf(textout, "sending committee record to nodes.. FAILED: %v\n", err)
		return nil, xerrors.Errorf("PutCommitteeRecord: %w", err)
=======
	chainID, initRequestTx, err := CreateChainOrigin(par.Node, par.OriginatorKeyPair, stateControllerAddr, par.Description)
	fmt.Fprint(textout, par.Prefix)
	if err != nil {
		fmt.Fprintf(textout, "creating chain origin and init transaction.. FAILED: %v\n", err)
		return nil, xerrors.Errorf("DeployChain: %w", err)
	} else {
		fmt.Fprint(textout, "creating chain origin and init transaction.. OK\n")
>>>>>>> f24c22b3
	}
	fmt.Fprint(textout, "sending committee record to nodes.. OK\n")

	err = ActivateChainOnAccessNodes(par.AllApiHosts, par.AllPeeringHosts, chainID)
	fmt.Fprint(textout, par.Prefix)
	if err != nil {
		fmt.Fprintf(textout, "activating chain %s.. FAILED: %v\n", chainID.Base58(), err)
		return nil, xerrors.Errorf("DeployChain: %w", err)
	}
	fmt.Fprintf(textout, "activating chain %s.. OK.\n", chainID.Base58())

	peers := multiclient.New(par.CommitteeApiHosts)

	// ---------- wait until the request is processed at least in all committee nodes
	if err = peers.WaitUntilAllRequestsProcessed(*chainID, initRequestTx, 30*time.Second); err != nil {
		fmt.Fprintf(textout, "waiting root init request transaction.. FAILED: %v\n", err)
		return nil, xerrors.Errorf("DeployChain: %w", err)
	}

	fmt.Fprint(textout, par.Prefix)
	fmt.Fprintf(textout, "chain has been created succesfully on the Tangle. ChainID: %s, State address: %s, N = %d, T = %d\n",
		chainID.String(), stateControllerAddr.Base58(), par.N, par.T)

	return chainID, err
}

// CreateChainOrigin creates and confirms origin transaction of the chain and init request transaction to initialize state of it
func CreateChainOrigin(node *goshimmer.Client, originator *ed25519.KeyPair, stateController ledgerstate.Address, dscr string) (*chainid.ChainID, *ledgerstate.Transaction, error) {
	originatorAddr := ledgerstate.NewED25519Address(originator.PublicKey)
	// ----------- request owner address' outputs from the ledger
	allOuts, err := node.GetConfirmedOutputs(originatorAddr)
	if err != nil {
<<<<<<< HEAD
		fmt.Fprintf(textout, "requesting UTXOs from node.. FAILED: %v\n", err)
		return nil, xerrors.Errorf("GetConfirmedOutputs: %w", err)
=======
		return nil, nil, xerrors.Errorf("CreateChainOrigin: %w", err)
>>>>>>> f24c22b3
	}
	fmt.Fprint(textout, "requesting owner address' UTXOs from node.. OK\n")

	// ----------- create origin transaction
	originTx, chainID, err := transaction.NewChainOriginTransaction(
		originator,
		stateController,
		nil,
		time.Now(),
		allOuts...,
	)
	if err != nil {
<<<<<<< HEAD
		fmt.Fprintf(textout, "creating origin transaction.. FAILED: %v\n", err)
		return nil, xerrors.Errorf("NewChainOriginTransaction: %w", err)
=======
		return nil, nil, xerrors.Errorf("CreateChainOrigin: %w", err)
>>>>>>> f24c22b3
	}
	fmt.Fprintf(textout, "creating origin transaction.. OK. Origin txid = %s\n", originTx.ID().String())

	// ------------- post origin transaction and wait for confirmation
	err = node.PostAndWaitForConfirmation(originTx)
	if err != nil {
<<<<<<< HEAD
		fmt.Fprintf(textout, "posting origin transaction.. FAILED: %v\n", err)
		return nil, xerrors.Errorf("posting origin transaction: %w", err)
	}
	fmt.Fprintf(textout, "posting origin transaction.. OK. txid: %s\n", originTx.ID().Base58())

	// ------------ put chain records to hosts
	err = committee.PutChainRecord(&chainrecord.ChainRecord{
		ChainID: &chainID,
	})

	fmt.Fprint(textout, par.Prefix)
	if err != nil {
		fmt.Fprintf(textout, "sending chain data to Wasp nodes.. FAILED: %v\n", err)
		return nil, xerrors.Errorf("PutChainRecord: %w", err)
=======
		return nil, nil, xerrors.Errorf("CreateChainOrigin: %w", err)
>>>>>>> f24c22b3
	}

	allOuts, err = node.GetConfirmedOutputs(originatorAddr)
	if err != nil {
		return nil, nil, xerrors.Errorf("CreateChainOrigin: %w", err)
	}

	// NOTE: whoever send first init request, is an owner of the chain
	// create root init transaction
	reqTx, err := transaction.NewRootInitRequestTransaction(
		originator,
		chainID,
		dscr,
		time.Now(),
		allOuts...,
	)
	if err != nil {
		return nil, nil, xerrors.Errorf("CreateChainOrigin: %w", err)
	}

	// ---------- post root init request transaction and wait for confirmation
	err = node.PostAndWaitForConfirmation(reqTx)
	if err != nil {
<<<<<<< HEAD
		fmt.Fprintf(textout, "posting root init request transaction.. FAILED: %v\n", err)
		return nil, xerrors.Errorf("posting root init request: %w", err)
	}
	fmt.Fprintf(textout, "posting root init request.. OK. txid: %s\n", reqTx.ID().Base58())

	// ---------- wait until the request is processed in all committee nodes
	if err = committee.WaitUntilAllRequestsProcessed(chainID, reqTx, 30*time.Second); err != nil {
		fmt.Fprintf(textout, "waiting root init request transaction.. FAILED: %v\n", err)
		return nil, xerrors.Errorf("WaitUntilAllRequestsProcessed: %w", err)
=======
		return nil, nil, xerrors.Errorf("CreateChainOrigin: %w", err)
>>>>>>> f24c22b3
	}

	return &chainID, reqTx, nil
}

// ActivateChainOnAccessNodes puts chain records into nodes and activates its
// TODO needs refactoring and optimization
func ActivateChainOnAccessNodes(apiHosts, peers []string, chainID *chainid.ChainID) error {
	nodes := multiclient.New(apiHosts)
	// ------------ put chain records to hosts
	err := nodes.PutChainRecord(&chainrecord.ChainRecord{
		ChainID: chainID,
		Peers:   peers,
	})
	if err != nil {
		return xerrors.Errorf("ActivateChainOnAccessNodes: %w", err)
	}
	// ------------- activate chain
	err = nodes.ActivateChain(*chainID)
	if err != nil {
		return xerrors.Errorf("ActivateChainOnAccessNodes: %w")
	}
	return nil
}<|MERGE_RESOLUTION|>--- conflicted
+++ resolved
@@ -25,13 +25,9 @@
 
 type CreateChainParams struct {
 	Node                  *goshimmer.Client
-<<<<<<< HEAD
-	CommitteeAPIHosts     []string
-=======
 	AllApiHosts           []string
 	AllPeeringHosts       []string
 	CommitteeApiHosts     []string
->>>>>>> f24c22b3
 	CommitteePeeringHosts []string
 	N                     uint16
 	T                     uint16
@@ -44,9 +40,6 @@
 // DeployChainWithDKG performs all actions needed to deploy the chain
 // TODO: [KP] Shouldn't that be in the client packages?
 func DeployChainWithDKG(par CreateChainParams) (*chainid.ChainID, ledgerstate.Address, error) {
-<<<<<<< HEAD
-	stateControllerAddr, err := RunDKG(par.CommitteeAPIHosts, par.CommitteePeeringHosts, par.T)
-=======
 	if len(par.AllPeeringHosts) > 0 {
 		// all committee nodes most also be among allPeers
 		if !util.IsSubset(par.CommitteePeeringHosts, par.AllPeeringHosts) {
@@ -56,7 +49,6 @@
 
 	dkgInitiatorIndex := uint16(rand.Intn(len(par.CommitteeApiHosts)))
 	stateControllerAddr, err := RunDKG(par.CommitteeApiHosts, par.CommitteePeeringHosts, par.T, dkgInitiatorIndex)
->>>>>>> f24c22b3
 	if err != nil {
 		return nil, nil, err
 	}
@@ -83,19 +75,6 @@
 		originatorAddr.Base58(), stateControllerAddr.Base58(), par.N, par.T)
 	fmt.Fprint(textout, par.Prefix)
 
-<<<<<<< HEAD
-	committee := multiclient.New(par.CommitteeAPIHosts)
-
-	// ------------ put committee records to hosts
-	err = committee.PutCommitteeRecord(&committee_record.CommitteeRecord{
-		Address: stateControllerAddr,
-		Nodes:   par.CommitteePeeringHosts,
-	})
-	fmt.Fprint(textout, par.Prefix)
-	if err != nil {
-		fmt.Fprintf(textout, "sending committee record to nodes.. FAILED: %v\n", err)
-		return nil, xerrors.Errorf("PutCommitteeRecord: %w", err)
-=======
 	chainID, initRequestTx, err := CreateChainOrigin(par.Node, par.OriginatorKeyPair, stateControllerAddr, par.Description)
 	fmt.Fprint(textout, par.Prefix)
 	if err != nil {
@@ -103,7 +82,6 @@
 		return nil, xerrors.Errorf("DeployChain: %w", err)
 	} else {
 		fmt.Fprint(textout, "creating chain origin and init transaction.. OK\n")
->>>>>>> f24c22b3
 	}
 	fmt.Fprint(textout, "sending committee record to nodes.. OK\n")
 
@@ -136,12 +114,7 @@
 	// ----------- request owner address' outputs from the ledger
 	allOuts, err := node.GetConfirmedOutputs(originatorAddr)
 	if err != nil {
-<<<<<<< HEAD
-		fmt.Fprintf(textout, "requesting UTXOs from node.. FAILED: %v\n", err)
-		return nil, xerrors.Errorf("GetConfirmedOutputs: %w", err)
-=======
 		return nil, nil, xerrors.Errorf("CreateChainOrigin: %w", err)
->>>>>>> f24c22b3
 	}
 	fmt.Fprint(textout, "requesting owner address' UTXOs from node.. OK\n")
 
@@ -154,36 +127,14 @@
 		allOuts...,
 	)
 	if err != nil {
-<<<<<<< HEAD
-		fmt.Fprintf(textout, "creating origin transaction.. FAILED: %v\n", err)
-		return nil, xerrors.Errorf("NewChainOriginTransaction: %w", err)
-=======
 		return nil, nil, xerrors.Errorf("CreateChainOrigin: %w", err)
->>>>>>> f24c22b3
 	}
 	fmt.Fprintf(textout, "creating origin transaction.. OK. Origin txid = %s\n", originTx.ID().String())
 
 	// ------------- post origin transaction and wait for confirmation
 	err = node.PostAndWaitForConfirmation(originTx)
 	if err != nil {
-<<<<<<< HEAD
-		fmt.Fprintf(textout, "posting origin transaction.. FAILED: %v\n", err)
-		return nil, xerrors.Errorf("posting origin transaction: %w", err)
-	}
-	fmt.Fprintf(textout, "posting origin transaction.. OK. txid: %s\n", originTx.ID().Base58())
-
-	// ------------ put chain records to hosts
-	err = committee.PutChainRecord(&chainrecord.ChainRecord{
-		ChainID: &chainID,
-	})
-
-	fmt.Fprint(textout, par.Prefix)
-	if err != nil {
-		fmt.Fprintf(textout, "sending chain data to Wasp nodes.. FAILED: %v\n", err)
-		return nil, xerrors.Errorf("PutChainRecord: %w", err)
-=======
 		return nil, nil, xerrors.Errorf("CreateChainOrigin: %w", err)
->>>>>>> f24c22b3
 	}
 
 	allOuts, err = node.GetConfirmedOutputs(originatorAddr)
@@ -207,19 +158,7 @@
 	// ---------- post root init request transaction and wait for confirmation
 	err = node.PostAndWaitForConfirmation(reqTx)
 	if err != nil {
-<<<<<<< HEAD
-		fmt.Fprintf(textout, "posting root init request transaction.. FAILED: %v\n", err)
-		return nil, xerrors.Errorf("posting root init request: %w", err)
-	}
-	fmt.Fprintf(textout, "posting root init request.. OK. txid: %s\n", reqTx.ID().Base58())
-
-	// ---------- wait until the request is processed in all committee nodes
-	if err = committee.WaitUntilAllRequestsProcessed(chainID, reqTx, 30*time.Second); err != nil {
-		fmt.Fprintf(textout, "waiting root init request transaction.. FAILED: %v\n", err)
-		return nil, xerrors.Errorf("WaitUntilAllRequestsProcessed: %w", err)
-=======
 		return nil, nil, xerrors.Errorf("CreateChainOrigin: %w", err)
->>>>>>> f24c22b3
 	}
 
 	return &chainID, reqTx, nil
