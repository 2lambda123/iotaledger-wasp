--- conflicted
+++ resolved
@@ -326,7 +326,7 @@
 		initParams,
 		outs,
 		env.SlotIndex(),
-		0,
+		0, // TODO could be the latest instead ? :thinking:
 		testutil.L1APIProvider,
 		testutil.TokenInfo,
 	)
@@ -349,17 +349,11 @@
 	store := indexedstore.New(state.NewStoreWithUniqueWriteMutex(chainDB))
 	_, err = origin.InitChainByAnchorOutput(store, chainOutputs, env.L1APIProvider(), testutil.TokenInfo)
 	require.NoError(env.T, err)
-<<<<<<< HEAD
-=======
-	originAOMinSD := parameters.L1().Protocol.RentStructure.MinRent(originAO)
-	store := indexedstore.New(state.NewStoreWithUniqueWriteMutex(db))
-	origin.InitChain(0, store, initParams, originAO.Amount-originAOMinSD)
->>>>>>> 66587b68
 
 	{
 		block, err2 := store.LatestBlock()
 		require.NoError(env.T, err2)
-		env.logger.LogInfof("     chain '%s'. origin trie root: %s", chainID, block.TrieRoot())
+		env.logger.LogInfof("     chain '%s'. origin trie root: %s", chainID.ShortString(), block.TrieRoot())
 	}
 
 	return chainData{
