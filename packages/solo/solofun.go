--- conflicted
+++ resolved
@@ -7,10 +7,7 @@
 
 	iotago "github.com/iotaledger/iota.go/v4"
 	"github.com/iotaledger/wasp/packages/cryptolib"
-<<<<<<< HEAD
 	"github.com/iotaledger/wasp/packages/testutil"
-=======
->>>>>>> 964d35b1
 	"github.com/iotaledger/wasp/packages/testutil/testkey"
 	"github.com/iotaledger/wasp/packages/testutil/utxodb"
 )
@@ -22,16 +19,10 @@
 
 func (env *Solo) NewSeedFromIndex(index int) *cryptolib.Seed {
 	if index < 0 {
-<<<<<<< HEAD
+		// SubSeed takes a "uint31"
 		index += math.MaxUint32 / 2
 	}
 	seed := cryptolib.SubSeed(env.seed[:], uint32(index), testutil.L1API.ProtocolParameters().Bech32HRP())
-=======
-		// SubSeed takes a "uint31"
-		index += math.MaxUint32 / 2
-	}
-	seed := cryptolib.SubSeed(env.seed[:], uint32(index))
->>>>>>> 964d35b1
 	return &seed
 }
 
