package isc

import (
	"errors"
	"fmt"
	"io"
	"time"

	"github.com/ethereum/go-ethereum/core/types"
	"github.com/minio/blake2b-simd"

	iotago "github.com/iotaledger/iota.go/v4"
	"github.com/iotaledger/wasp/packages/cryptolib"
	"github.com/iotaledger/wasp/packages/kv/dict"
	"github.com/iotaledger/wasp/packages/util/rwutil"
)

type offLedgerSignature struct {
	publicKey *cryptolib.PublicKey
	signature []byte
}

type OffLedgerRequestData struct {
	allowance  *Assets
	chainID    ChainID
	contract   Hname
	entryPoint Hname
	gasBudget  uint64
	nonce      uint64
	params     dict.Dict
	signature  offLedgerSignature
}

var (
	_ Request                  = new(OffLedgerRequestData)
	_ OffLedgerRequest         = new(OffLedgerRequestData)
	_ UnsignedOffLedgerRequest = new(OffLedgerRequestData)
	_ Calldata                 = new(OffLedgerRequestData)
	_ Features                 = new(OffLedgerRequestData)
)

func NewOffLedgerRequest(
	chainID ChainID,
	contract, entryPoint Hname,
	params dict.Dict,
	nonce uint64,
	gasBudget uint64,
) UnsignedOffLedgerRequest {
	return &OffLedgerRequestData{
		chainID:    chainID,
		contract:   contract,
		entryPoint: entryPoint,
		params:     params,
		nonce:      nonce,
		allowance:  NewEmptyAssets(),
		gasBudget:  gasBudget,
	}
}

func (req *OffLedgerRequestData) Read(r io.Reader) error {
	rr := rwutil.NewReader(r)
	req.readEssence(rr)
	req.signature.publicKey = cryptolib.NewEmptyPublicKey()
	rr.Read(req.signature.publicKey)
	req.signature.signature = rr.ReadBytes()
	return rr.Err
}

func (req *OffLedgerRequestData) Write(w io.Writer) error {
	ww := rwutil.NewWriter(w)
	req.writeEssence(ww)
	ww.Write(req.signature.publicKey)
	ww.WriteBytes(req.signature.signature)
	return ww.Err
}

func (req *OffLedgerRequestData) readEssence(rr *rwutil.Reader) {
	rr.ReadKindAndVerify(rwutil.Kind(requestKindOffLedgerISC))
	rr.Read(&req.chainID)
	rr.Read(&req.contract)
	rr.Read(&req.entryPoint)
	req.params = dict.New()
	rr.Read(&req.params)
	req.nonce = rr.ReadAmount64()
	req.gasBudget = rr.ReadGas64()
	req.allowance = NewEmptyAssets()
	rr.Read(req.allowance)
}

func (req *OffLedgerRequestData) writeEssence(ww *rwutil.Writer) {
	ww.WriteKind(rwutil.Kind(requestKindOffLedgerISC))
	ww.Write(&req.chainID)
	ww.Write(&req.contract)
	ww.Write(&req.entryPoint)
	ww.Write(&req.params)
	ww.WriteAmount64(req.nonce)
	ww.WriteGas64(req.gasBudget)
	ww.Write(req.allowance)
}

// Allowance from the sender's anchor to the target smart contract. Nil mean no Allowance
func (req *OffLedgerRequestData) Allowance() *Assets {
	return req.allowance
}

// Assets is attached assets to the UTXO. Nil for off-ledger
func (req *OffLedgerRequestData) Assets() *Assets {
	return NewEmptyAssets()
}

func (req *OffLedgerRequestData) Bytes() []byte {
	return rwutil.WriteToBytes(req)
}

func (req *OffLedgerRequestData) CallTarget() CallTarget {
	return CallTarget{
		Contract:   req.contract,
		EntryPoint: req.entryPoint,
	}
}

func (req *OffLedgerRequestData) ChainID() ChainID {
	return req.chainID
}

func (req *OffLedgerRequestData) EssenceBytes() []byte {
	ww := rwutil.NewBytesWriter()
	req.writeEssence(ww)
	return ww.Bytes()
}

<<<<<<< HEAD
func (req *OffLedgerRequestData) Expiry() (iotago.SlotIndex, iotago.Address, bool) {
	return 0, nil, false
=======
func (req *OffLedgerRequestData) messageToSign() []byte {
	ret := blake2b.Sum256(req.EssenceBytes())
	return ret[:]
}

func (req *OffLedgerRequestData) Expiry() (time.Time, iotago.Address) {
	return time.Time{}, nil
>>>>>>> 5b289e7b
}

func (req *OffLedgerRequestData) GasBudget() (gasBudget uint64, isEVM bool) {
	return req.gasBudget, false
}

// ID returns request id for this request
// index part of request id is always 0 for off ledger requests
// note that request needs to have been signed before this value is
// considered valid
func (req *OffLedgerRequestData) ID() (requestID RequestID) {
	return NewRequestID(iotago.TransactionIDRepresentingData(0, req.Bytes()), 0)
}

func (req *OffLedgerRequestData) IsOffLedger() bool {
	return true
}

func (req *OffLedgerRequestData) NFT() *NFT {
	return nil
}

// Nonce incremental nonce used for replay protection
func (req *OffLedgerRequestData) Nonce() uint64 {
	return req.nonce
}

func (req *OffLedgerRequestData) Params() dict.Dict {
	return req.params
}

func (req *OffLedgerRequestData) ReturnAmount() (iotago.BaseToken, bool) {
	return 0, false
}

func (req *OffLedgerRequestData) SenderAccount() AgentID {
	return NewAgentID(req.signature.publicKey.AsEd25519Address())
}

// Sign signs the essence
func (req *OffLedgerRequestData) Sign(key *cryptolib.KeyPair) OffLedgerRequest {
	req.signature = offLedgerSignature{
		publicKey: key.GetPublicKey(),
		signature: key.GetPrivateKey().Sign(req.messageToSign()),
	}
	return req
}

func (req *OffLedgerRequestData) String() string {
	return fmt.Sprintf("offLedgerRequestData::{ ID: %s, sender: %s, target: %s, entrypoint: %s, Params: %s, nonce: %d }",
		req.ID().String(),
		req.SenderAccount().String(),
		req.contract.String(),
		req.entryPoint.String(),
		req.Params().String(),
		req.nonce,
	)
}

func (req *OffLedgerRequestData) TargetAddress() iotago.Address {
	return req.chainID.AsAddress()
}

func (req *OffLedgerRequestData) TimeLock() (iotago.SlotIndex, bool) {
	return 0, false
}

func (req *OffLedgerRequestData) Timestamp() time.Time {
	// no request TX, return zero time
	return time.Time{}
}

// VerifySignature verifies essence signature
func (req *OffLedgerRequestData) VerifySignature() error {
	if !req.signature.publicKey.Verify(req.messageToSign(), req.signature.signature) {
		return errors.New("invalid signature")
	}
	return nil
}

func (req *OffLedgerRequestData) WithAllowance(allowance *Assets) UnsignedOffLedgerRequest {
	req.allowance = allowance.Clone()
	return req
}

func (req *OffLedgerRequestData) WithGasBudget(gasBudget uint64) UnsignedOffLedgerRequest {
	req.gasBudget = gasBudget
	return req
}

func (req *OffLedgerRequestData) WithNonce(nonce uint64) UnsignedOffLedgerRequest {
	req.nonce = nonce
	return req
}

// WithSender can be used to estimate gas, without a signature
func (req *OffLedgerRequestData) WithSender(sender *cryptolib.PublicKey) UnsignedOffLedgerRequest {
	req.signature = offLedgerSignature{
		publicKey: sender,
		signature: []byte{},
	}
	return req
}

func (*OffLedgerRequestData) EVMTransaction() *types.Transaction {
	return nil
}<|MERGE_RESOLUTION|>--- conflicted
+++ resolved
@@ -129,18 +129,13 @@
 	return ww.Bytes()
 }
 
-<<<<<<< HEAD
-func (req *OffLedgerRequestData) Expiry() (iotago.SlotIndex, iotago.Address, bool) {
-	return 0, nil, false
-=======
 func (req *OffLedgerRequestData) messageToSign() []byte {
 	ret := blake2b.Sum256(req.EssenceBytes())
 	return ret[:]
 }
 
-func (req *OffLedgerRequestData) Expiry() (time.Time, iotago.Address) {
-	return time.Time{}, nil
->>>>>>> 5b289e7b
+func (req *OffLedgerRequestData) Expiry() (iotago.SlotIndex, iotago.Address, bool) {
+	return 0, nil, false
 }
 
 func (req *OffLedgerRequestData) GasBudget() (gasBudget uint64, isEVM bool) {
