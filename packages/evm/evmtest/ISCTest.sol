// Copyright 2020 IOTA Stiftung
// SPDX-License-Identifier: Apache-2.0

pragma solidity >=0.8.5;

import "@isccontract/ISC.sol";

contract ISCTest {
	ISCError test = isc.registerError("TestError");

    function getChainID() public view returns (ISCChainID) {
		return isc.getChainID();
    }

	function triggerEvent(string memory s) public {
		isc.triggerEvent(s);
	}

	function triggerEventFail(string memory s) public {
		isc.triggerEvent(s);
		revert();
	}

	event EntropyEvent(bytes32 entropy);
	function emitEntropy() public {
		bytes32 e = isc.getEntropy();
		emit EntropyEvent(e);
	}

	event RequestIDEvent(ISCRequestID reqID);
	function emitRequestID() public {
		ISCRequestID memory reqID = isc.getRequestID();
		emit RequestIDEvent(reqID);
	}

    event GetCallerEvent(ISCAgentID agentID);
    function emitGetCaller() public {
        ISCAgentID memory agentID = isc.getCaller();
        emit GetCallerEvent(agentID);
    }

	event SenderAccountEvent(ISCAgentID sender);
	function emitSenderAccount() public {
		ISCAgentID memory sender = isc.getSenderAccount();
		emit SenderAccountEvent(sender);
	}

	event SenderAddressEvent(IotaAddress sender);
	function emitSenderAddress() public {
		IotaAddress memory sender = isc.getSenderAddress();
		emit SenderAddressEvent(sender);
	}

	event AllowanceIotasEvent(uint64 iotas);
	function emitAllowanceIotas() public {
		emit AllowanceIotasEvent(isc.getAllowanceIotas());
	}

	event AllowanceNativeTokenEvent(IotaNativeToken token);
	function emitAllowanceNativeTokens() public {
		uint16 n = isc.getAllowanceNativeTokensLen();
		for (uint16 i = 0; i < n; i++) {
			emit AllowanceNativeTokenEvent(isc.getAllowanceNativeToken(i));
		}
	}

<<<<<<< HEAD
    event AllowanceNFTEvent(ISCNFT token);
    function emitAllowanceNFTs() public {
        uint16 n = isc.getAllowanceNFTsLen();
        for (uint16 i = 0; i < n; i++) {
            emit AllowanceNFTEvent(isc.getNFTData(isc.getAllowanceNFTID(i)));
        }
	}

	event SendEvent();
	function emitSend() public {
		// WIP
		ISCRequestParameters memory params;
		params.fungibleTokens.iotas = 1074;
		params.fungibleTokens.tokens = new IotaNativeToken[](1);
		params.fungibleTokens.tokens[0].amount = 1074;
		params.metadata.entrypoint = ISCHname.wrap(0x1337);
		params.metadata.targetContract = ISCHname.wrap(0xd34db33f);
		params.adjustMinimumDustDeposit = true;

		isc.send(params);
		emit SendEvent();
	}


	function emitRevertVMError() public view {
		revert VMError(test);
=======
	function callInccounter() public {
		ISCDict memory params = ISCDict(new ISCDictItem[](1));
        bytes memory int64Encoded42 = hex"2A00000000000000";
		params.items[0] = ISCDictItem("counter", int64Encoded42);
		ISCAllowance memory allowance;
		isc.call(isc.hn("inccounter"), isc.hn("incCounter"), params, allowance);
>>>>>>> fed41545
	}
}<|MERGE_RESOLUTION|>--- conflicted
+++ resolved
@@ -33,11 +33,11 @@
 		emit RequestIDEvent(reqID);
 	}
 
-    event GetCallerEvent(ISCAgentID agentID);
-    function emitGetCaller() public {
-        ISCAgentID memory agentID = isc.getCaller();
-        emit GetCallerEvent(agentID);
-    }
+  event GetCallerEvent(ISCAgentID agentID);
+  function emitGetCaller() public {
+      ISCAgentID memory agentID = isc.getCaller();
+      emit GetCallerEvent(agentID);
+  }
 
 	event SenderAccountEvent(ISCAgentID sender);
 	function emitSenderAccount() public {
@@ -64,13 +64,12 @@
 		}
 	}
 
-<<<<<<< HEAD
-    event AllowanceNFTEvent(ISCNFT token);
-    function emitAllowanceNFTs() public {
-        uint16 n = isc.getAllowanceNFTsLen();
-        for (uint16 i = 0; i < n; i++) {
-            emit AllowanceNFTEvent(isc.getNFTData(isc.getAllowanceNFTID(i)));
-        }
+  event AllowanceNFTEvent(ISCNFT token);
+  function emitAllowanceNFTs() public {
+      uint16 n = isc.getAllowanceNFTsLen();
+      for (uint16 i = 0; i < n; i++) {
+          emit AllowanceNFTEvent(isc.getNFTData(isc.getAllowanceNFTID(i)));
+      }
 	}
 
 	event SendEvent();
@@ -91,13 +90,14 @@
 
 	function emitRevertVMError() public view {
 		revert VMError(test);
-=======
-	function callInccounter() public {
+  }
+  
+  function callInccounter() public {
 		ISCDict memory params = ISCDict(new ISCDictItem[](1));
         bytes memory int64Encoded42 = hex"2A00000000000000";
 		params.items[0] = ISCDictItem("counter", int64Encoded42);
 		ISCAllowance memory allowance;
 		isc.call(isc.hn("inccounter"), isc.hn("incCounter"), params, allowance);
->>>>>>> fed41545
 	}
+
 }