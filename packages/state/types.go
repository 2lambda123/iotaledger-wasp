package state

import (
	"github.com/iotaledger/wasp/packages/kv"
	"time"

	"github.com/iotaledger/goshimmer/packages/ledgerstate"
	"github.com/iotaledger/wasp/packages/hashing"
	"github.com/iotaledger/wasp/packages/kv/buffered"
)

// StateReader read-only access to the chain's state
type StateReader interface {
	BlockIndex() uint32
	Timestamp() time.Time
	Hash() hashing.HashValue
	KVStoreReader() kv.KVStoreReader
}

// VirtualState virtualized access to the chain's state
type VirtualState interface {
	StateReader
	ApplyStateUpdates(...StateUpdate)
	ApplyBlock(Block) error
	ExtractBlock() (Block, error)
	Commit(blocks ...Block) error
	KVStore() *buffered.BufferedKVStore
	Clone() VirtualState
	DangerouslyConvertToString() string
}

// StateUpdate is a set of mutations
type StateUpdate interface {
	Mutations() *buffered.Mutations
	Clone() StateUpdate
	Bytes() []byte
	String() string
}

// Block is a sequence of state updates applicable to the virtual state
type Block interface {
	BlockIndex() uint32
	ApprovingOutputID() ledgerstate.OutputID
<<<<<<< HEAD
	WithApprovingOutputID(ledgerstate.OutputID) Block
	Timestamp() int64
	Size() uint16
	RequestIDs() []coretypes.RequestID
	EssenceHash() hashing.HashValue // except state transaction id
	//IsApprovedBy(*ledgerstate.AliasOutput) bool
	String() string
=======
	SetApprovingOutputID(ledgerstate.OutputID)
	Timestamp() time.Time
	EssenceBytes() []byte // except state transaction id
>>>>>>> 07f64eb9
	Bytes() []byte
}

const (
	OriginStateHashBase58 = "4Rx7PFaQTyyYEeESYXhjbYQNpzhzbWQM6uwePRGw3U1V"
)

func OriginStateHash() hashing.HashValue {
	ret, err := hashing.HashValueFromBase58(OriginStateHashBase58)
	if err != nil {
		panic(err)
	}
	return ret
}<|MERGE_RESOLUTION|>--- conflicted
+++ resolved
@@ -41,19 +41,9 @@
 type Block interface {
 	BlockIndex() uint32
 	ApprovingOutputID() ledgerstate.OutputID
-<<<<<<< HEAD
-	WithApprovingOutputID(ledgerstate.OutputID) Block
-	Timestamp() int64
-	Size() uint16
-	RequestIDs() []coretypes.RequestID
-	EssenceHash() hashing.HashValue // except state transaction id
-	//IsApprovedBy(*ledgerstate.AliasOutput) bool
-	String() string
-=======
 	SetApprovingOutputID(ledgerstate.OutputID)
 	Timestamp() time.Time
 	EssenceBytes() []byte // except state transaction id
->>>>>>> 07f64eb9
 	Bytes() []byte
 }
 
