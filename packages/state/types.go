// Copyright 2022 IOTA Stiftung
// SPDX-License-Identifier: Apache-2.0

package state

import (
	"time"

	"github.com/iotaledger/wasp/packages/isc"
	"github.com/iotaledger/wasp/packages/kv"
	"github.com/iotaledger/wasp/packages/kv/buffered"
	"github.com/iotaledger/wasp/packages/trie"
)

// Store manages the storage of a chain's state.
//
// The chain state is a key-value store that is updated every time a batch
// of requests is executed by the VM.
//
// The purpose of the Store is to store not only the latest version of the chain
// state, but also past versions (up to a limit).
//
// Each version of the key-value pairs is stored in an immutable trie (provided by
// the trie.go package). Therefore each *state index* corresponds to a unique
// *trie root*.
//
// For each trie root, the Store also stores a Block, which contains the mutations
// between the previous and current states, and allows to calculate the L1 commitment.
type Store interface {
	// HasTrieRoot returns true if the given trie root exists in the store
	HasTrieRoot(trie.VCommitment) bool
	// BlockByTrieRoot fetches the Block that corresponds to the given trie root
	BlockByTrieRoot(trie.VCommitment) (Block, error)
	// StateByTrieRoot returns the chain state corresponding to the given trie root
	StateByTrieRoot(trie.VCommitment) (State, error)

	// SetLatest sets the given trie root to be considered the latest one in the chain.
	// This affects all `*ByIndex` and `Latest*` functions.
	SetLatest(trieRoot trie.VCommitment) error
	// BlockByIndex returns the block that corresponds to the given state index (see SetLatest).
	BlockByIndex(uint32) (Block, error)
	// StateByIndex returns the chain state corresponding to the given state index (see SetLatest).
	StateByIndex(uint32) (State, error)
	// LatestBlockIndex returns the index of the latest block, if set (see SetLatest)
	LatestBlockIndex() (uint32, error)
	// LatestBlock returns the latest block of the chain, if set (see SetLatest)
	LatestBlock() (Block, error)
	// LatestState returns the latest chain state, if set (see SetLatest)
	LatestState() (State, error)

	// NewOriginStateDraft starts a new StateDraft for the origin block
	NewOriginStateDraft() StateDraft

	// NewStateDraft starts a new StateDraft.
	// The newly created StateDraft will already contain a few mutations updating the common values:
	// - timestamp
	// - block index
	// - previous L1 commitment
	NewStateDraft(timestamp time.Time, prevL1Commitment *L1Commitment) (StateDraft, error)

	// NewEmptyStateDraft starts a new StateDraft without updating any the common values.
	// It may be used to replay a block given the mutations.
	// Note that calling any of the StateCommonValues methods may return invalid data before
	// applying the mutations.
	NewEmptyStateDraft(prevL1Commitment *L1Commitment) (StateDraft, error)

	// Commit commits the given state, creating a new block and trie root in the DB.
	// SetLatest must be called manually to consider the new state as the latest one.
	Commit(StateDraft) Block

	// ExtractBlock performs a dry-run of Commit, discarding all changes that would be
	// made to the DB.
	ExtractBlock(StateDraft) Block
}

// A Block contains the mutations between the previous and current states,
// and allows to calculate the L1 commitment.
// Blocks are immutable.
type Block interface {
	Mutations() *buffered.Mutations
	TrieRoot() trie.VCommitment
	PreviousL1Commitment() *L1Commitment
	// L1Commitment contains the TrieRoot + block Hash
	L1Commitment() *L1Commitment
	// Hash is computed from Mutations + PreviousL1Commitment
	Hash() BlockHash
	Bytes() []byte
}

type StateCommonValues interface {
	ChainID() *isc.ChainID
	BlockIndex() uint32
	Timestamp() time.Time
	PreviousL1Commitment() *L1Commitment
<<<<<<< HEAD
=======
	MutationsReader() kv.KVStoreReader
	GetHash() BlockHash
	Bytes() []byte
	Equals(Block) bool
>>>>>>> bf433c94
}

// State is an immutable view of a specific version of the chain state.
type State interface {
	kv.KVStoreReader
	TrieRoot() trie.VCommitment
	GetMerkleProof(key []byte) *trie.MerkleProof
	StateCommonValues
}

// StateDraft allows to mutate the chain state based on a specific trie root.
// All mutations are stored in-memory until committed.
type StateDraft interface {
	kv.KVStore
	BaseL1Commitment() *L1Commitment
	Mutations() *buffered.Mutations
	StateCommonValues
}<|MERGE_RESOLUTION|>--- conflicted
+++ resolved
@@ -78,6 +78,7 @@
 // Blocks are immutable.
 type Block interface {
 	Mutations() *buffered.Mutations
+	MutationsReader() kv.KVStoreReader
 	TrieRoot() trie.VCommitment
 	PreviousL1Commitment() *L1Commitment
 	// L1Commitment contains the TrieRoot + block Hash
@@ -92,13 +93,6 @@
 	BlockIndex() uint32
 	Timestamp() time.Time
 	PreviousL1Commitment() *L1Commitment
-<<<<<<< HEAD
-=======
-	MutationsReader() kv.KVStoreReader
-	GetHash() BlockHash
-	Bytes() []byte
-	Equals(Block) bool
->>>>>>> bf433c94
 }
 
 // State is an immutable view of a specific version of the chain state.
