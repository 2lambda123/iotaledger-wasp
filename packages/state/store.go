// Copyright 2022 IOTA Stiftung
// SPDX-License-Identifier: Apache-2.0

package state

import (
	"errors"
	"time"

	lru "github.com/hashicorp/golang-lru/v2"

	"github.com/iotaledger/hive.go/kvstore"
	"github.com/iotaledger/wasp/packages/kv/buffered"
	"github.com/iotaledger/wasp/packages/metrics"
	"github.com/iotaledger/wasp/packages/trie"
)

// store is the implementation of the Store interface
type store struct {
	// db is the backing key-value store
	db *storeDB

	// stateCache is a cache of immutable state readers by trie root. Reusing the
	// State instances allows to better take advantage of its internal caches.
	stateCache *lru.Cache[trie.Hash, *state]

	metrics metrics.IStateMetrics
}

func NewStore(db kvstore.KVStore) Store {
	return NewStoreWithMetrics(db, metrics.NewEmptyStateMetrics())
}

func NewStoreWithMetrics(db kvstore.KVStore, metrics metrics.IStateMetrics) Store {
	stateCache, err := lru.New[trie.Hash, *state](100)
	if err != nil {
		panic(err)
	}
	return &store{
		db:         &storeDB{db},
		stateCache: stateCache,
		metrics:    metrics,
	}
}

func (s *store) blockByTrieRoot(root trie.Hash) (Block, error) {
	return s.db.readBlock(root)
}

func (s *store) HasTrieRoot(root trie.Hash) bool {
	return s.db.hasBlock(root)
}

func (s *store) BlockByTrieRoot(root trie.Hash) (Block, error) {
	return s.blockByTrieRoot(root)
}

func (s *store) stateByTrieRoot(root trie.Hash) (*state, error) {
	if r, ok := s.stateCache.Get(root); ok {
		return r, nil
	}
	r, err := newState(s.db, root)
	if err != nil {
		return nil, err
	}
	s.stateCache.Add(root, r)
	return r, nil
}

func (s *store) StateByTrieRoot(root trie.Hash) (State, error) {
	return s.stateByTrieRoot(root)
}

func (s *store) NewOriginStateDraft() StateDraft {
	return newOriginStateDraft()
}

func (s *store) NewStateDraft(timestamp time.Time, prevL1Commitment *L1Commitment) (StateDraft, error) {
	prevState, err := s.stateByTrieRoot(prevL1Commitment.TrieRoot())
	if err != nil {
		return nil, err
	}
	return newStateDraft(timestamp, prevL1Commitment, prevState), nil
}

func (s *store) NewEmptyStateDraft(prevL1Commitment *L1Commitment) (StateDraft, error) {
	if prevL1Commitment == nil {
		return nil, errors.New("nil prevL1Commitment")
	}
	prevState, err := s.stateByTrieRoot(prevL1Commitment.TrieRoot())
	if err != nil {
		return nil, err
	}
	return newEmptyStateDraft(prevL1Commitment, prevState), nil
}

func (s *store) extractBlock(d StateDraft) (Block, *buffered.Mutations, trie.CommitStats) {
	buf, bufDB := s.db.buffered()

	var baseTrieRoot trie.Hash
	{
		baseL1Commitment := d.BaseL1Commitment()
		if baseL1Commitment != nil {
			if !s.db.hasBlock(baseL1Commitment.TrieRoot()) {
				panic("cannot commit state: base trie root not found")
			}
			baseTrieRoot = baseL1Commitment.TrieRoot()
		} else {
			baseTrieRoot = bufDB.initTrie()
		}
	}

	// compute state db mutations
	block, stats := func() (Block, trie.CommitStats) {
		trie, err := bufDB.trieUpdatable(baseTrieRoot)
		if err != nil {
			// should not happen
			panic(err)
		}
		for k, v := range d.Mutations().Sets {
			trie.Update([]byte(k), v)
		}
		for k := range d.Mutations().Dels {
			trie.Delete([]byte(k))
		}
<<<<<<< HEAD
		trieRoot := trie.Commit(trieStore(bufDB))
=======
		trieRoot, stats := trie.Commit(bufDB.trieStore())
>>>>>>> 83c40f6d
		block := &block{
			trieRoot:             trieRoot,
			mutations:            d.Mutations(),
			previousL1Commitment: d.BaseL1Commitment(),
		}
		bufDB.saveBlock(block)
		return block, stats
	}()

	return block, buf.muts, stats
}

func (s *store) ExtractBlock(d StateDraft) Block {
	block, _, _ := s.extractBlock(d)
	return block
}

func (s *store) Commit(d StateDraft) Block {
	start := time.Now()
	block, muts, stats := s.extractBlock(d)
	s.db.commitToDB(muts)
	s.metrics.BlockCommitted(time.Since(start), stats.CreatedNodes, stats.CreatedValues)
	return block
}

func (s *store) Prune(trieRoot trie.Hash) (trie.PruneStats, error) {
	start := time.Now()
	buf, bufDB := s.db.buffered()
	stats, err := trie.Prune(trieStore(bufDB), trieRoot)
	if err != nil {
		return trie.PruneStats{}, err
	}
	s.db.pruneBlock(trieRoot)
	s.db.commitToDB(buf.muts)
	s.stateCache.Remove(trieRoot)
	s.metrics.BlockPruned(time.Since(start), stats.DeletedNodes, stats.DeletedValues)
	return stats, nil
}

func (s *store) SetLatest(trieRoot trie.Hash) error {
	_, err := s.BlockByTrieRoot(trieRoot)
	if err != nil {
		return err
	}
	s.db.setLatestTrieRoot(trieRoot)
	return nil
}

func (s *store) LatestBlock() (Block, error) {
	root, err := s.db.latestTrieRoot()
	if err != nil {
		return nil, err
	}
	return s.BlockByTrieRoot(root)
}

func (s *store) LatestBlockIndex() (uint32, error) {
	latestTrieRoot, err := s.LatestTrieRoot()
	if err != nil {
		return 0, err
	}
	state, err := s.StateByTrieRoot(latestTrieRoot)
	if err != nil {
		return 0, err
	}
	return state.BlockIndex(), nil
}

func (s *store) LatestState() (State, error) {
	root, err := s.db.latestTrieRoot()
	if err != nil {
		return nil, err
	}
	return s.StateByTrieRoot(root)
}

func (s *store) LatestTrieRoot() (trie.Hash, error) {
	return s.db.latestTrieRoot()
}

func (s *store) TakeSnapshot(root trie.Hash, snapshot kvstore.KVStore) error {
	return s.db.takeSnapshot(root, snapshot)
}

func (s *store) RestoreSnapshot(root trie.Hash, snapshot kvstore.KVStore) error {
	return s.db.restoreSnapshot(root, snapshot)
}<|MERGE_RESOLUTION|>--- conflicted
+++ resolved
@@ -123,11 +123,7 @@
 		for k := range d.Mutations().Dels {
 			trie.Delete([]byte(k))
 		}
-<<<<<<< HEAD
-		trieRoot := trie.Commit(trieStore(bufDB))
-=======
-		trieRoot, stats := trie.Commit(bufDB.trieStore())
->>>>>>> 83c40f6d
+		trieRoot, stats := trie.Commit(trieStore(bufDB))
 		block := &block{
 			trieRoot:             trieRoot,
 			mutations:            d.Mutations(),
