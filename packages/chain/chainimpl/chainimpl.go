--- conflicted
+++ resolved
@@ -151,23 +151,9 @@
 		log.Errorf("NewChain: %v", err)
 		return nil
 	}
-<<<<<<< HEAD
-	ret.stateMgr = statemgr.New(db, ret, ret.chainPeers, ret.nodeConn)
+	ret.stateMgr = statemgr.New(db, ret, ret.chainPeers, ret.nodeConn, chainMetrics)
 	ret.chainPeers.Attach(peering.PeerMessageReceiverChain, ret.receiveChainPeerMessages)
 	go ret.handleMessagesLoop()
-=======
-	ret.stateMgr = statemgr.New(db, ret, peers, ret.nodeConn, chainMetrics)
-	ret.peers = &peers
-	var peeringID peering.PeeringID = ret.chainID.Array()
-	peers.Attach(&peeringID, func(recv *peering.RecvEvent) {
-		ret.ReceiveMessage(recv.Msg)
-	})
-	go func() {
-		for msg := range ret.msgPipe.Out() {
-			ret.dispatchMessage(msg)
-		}
-	}()
->>>>>>> fba34fb8
 	ret.startTimer()
 	return ret
 }
