// Copyright 2020 IOTA Stiftung
// SPDX-License-Identifier: Apache-2.0

package cmtLog_test

import (
	"fmt"
	"testing"

	"github.com/stretchr/testify/require"

	iotago "github.com/iotaledger/iota.go/v3"
	"github.com/iotaledger/wasp/packages/chain/cmtLog"
	"github.com/iotaledger/wasp/packages/cryptolib"
	"github.com/iotaledger/wasp/packages/gpa"
	"github.com/iotaledger/wasp/packages/isc"
	"github.com/iotaledger/wasp/packages/testutil"
	"github.com/iotaledger/wasp/packages/testutil/testiotago"
	"github.com/iotaledger/wasp/packages/testutil/testlogger"
	"github.com/iotaledger/wasp/packages/testutil/testpeers"
)

// TODO: Test should involve suspend/resume.

<<<<<<< HEAD
func TestBasic(t *testing.T) {
	t.Skip() // flaky
=======
func TestCmtLogBasic(t *testing.T) {
	t.Skip("flaky")
>>>>>>> eac932b0
	type test struct {
		n int
		f int
	}
	tests := []test{
		{n: 4, f: 1},
	}
	for _, tst := range tests {
		t.Run(
			fmt.Sprintf("N=%v,F=%v", tst.n, tst.f),
			func(tt *testing.T) { testCmtLogBasic(tt, tst.n, tst.f) })
	}
}

func testCmtLogBasic(t *testing.T, n, f int) {
	log := testlogger.NewLogger(t)
	defer log.Sync()
	//
	// Chain identifiers.
	aliasID := testiotago.RandAliasID()
	chainID := isc.ChainIDFromAliasID(aliasID)
	governor := cryptolib.NewKeyPair()
	//
	// Node identities.
	_, peerIdentities := testpeers.SetupKeys(uint16(n))
	peerPubKeys := testpeers.PublicKeys(peerIdentities)
	//
	// Committee.
	committeeAddress, committeeKeyShares := testpeers.SetupDkgTrivial(t, n, f, peerIdentities, nil)
	//
	// Construct the algorithm nodes.
	gpaNodeIDs := gpa.NodeIDsFromPublicKeys(peerPubKeys)
	gpaNodes := map[gpa.NodeID]gpa.GPA{}
	for i := range gpaNodeIDs {
		dkShare, err := committeeKeyShares[i].LoadDKShare(committeeAddress)
		require.NoError(t, err)
		consensusStateRegistry := testutil.NewConsensusStateRegistry() // Empty store in this case.
		cmtLogInst, err := cmtLog.New(gpaNodeIDs[i], chainID, dkShare, consensusStateRegistry, gpa.NodeIDFromPublicKey, log.Named(fmt.Sprintf("N%v", i)))
		require.NoError(t, err)
		gpaNodes[gpaNodeIDs[i]] = cmtLogInst.AsGPA()
	}
	gpaTC := gpa.NewTestContext(gpaNodes)
	//
	// Start the algorithms.
	gpaTC.RunAll()
	gpaTC.PrintAllStatusStrings("Initial", t.Logf)
	//
	// Provide first alias output. Consensus should be sent now.
	ao1 := randomAliasOutputWithID(aliasID, governor.Address(), committeeAddress, 1)
	t.Logf("AO1=%v", ao1)
	gpaTC.WithInputs(inputAliasOutputConfirmed(gpaNodes, ao1)).RunAll()
	gpaTC.PrintAllStatusStrings("After AO1Recv", t.Logf)
	cons1 := gpaNodes[gpaNodeIDs[0]].Output().(*cmtLog.Output)
	for _, n := range gpaNodes {
		require.NotNil(t, n.Output())
		require.Equal(t, cons1, n.Output())
	}
	//
	// Consensus results received (consumed ao1, produced ao2).
	ao2 := randomAliasOutputWithID(aliasID, governor.Address(), committeeAddress, 2)
	t.Logf("AO2=%v", ao2)
	gpaTC.WithInputs(inputConsensusOutput(gpaNodes, cons1, ao2)).RunAll()
	gpaTC.PrintAllStatusStrings("After gpaMsgsAO2Cons", t.Logf)
	cons2 := gpaNodes[gpaNodeIDs[0]].Output().(*cmtLog.Output)
	t.Logf("cons2=%v", cons2)
	require.Equal(t, cons1.GetLogIndex().Next(), cons2.GetLogIndex())
	require.Equal(t, ao2, cons2.GetBaseAliasOutput())
	for _, n := range gpaNodes {
		require.NotNil(t, n.Output())
		require.Equal(t, cons2, n.Output())
	}
	//
	// AO Confirmed received (nothing changes, we are ahead of it)
	gpaTC.WithInputs(inputAliasOutputConfirmed(gpaNodes, ao2)).RunAll()
	gpaTC.PrintAllStatusStrings("After gpaMsgsAO2Recv", t.Logf)
	for _, n := range gpaNodes {
		require.NotNil(t, n.Output())
		require.Equal(t, cons2, n.Output())
	}
	//
	// pass another confirmed // TODO: WTF??
}

////////////////////////////////////////////////////////////////////////////////
// Helper functions.

func inputAliasOutputConfirmed(gpaNodes map[gpa.NodeID]gpa.GPA, ao *isc.AliasOutputWithID) map[gpa.NodeID]gpa.Input {
	inputs := map[gpa.NodeID]gpa.Input{}
	for n := range gpaNodes {
		inputs[n] = cmtLog.NewInputAliasOutputConfirmed(ao)
	}
	return inputs
}

func inputConsensusOutput(gpaNodes map[gpa.NodeID]gpa.GPA, consReq *cmtLog.Output, nextAO *isc.AliasOutputWithID) map[gpa.NodeID]gpa.Input {
	inputs := map[gpa.NodeID]gpa.Input{}
	for n := range gpaNodes {
		inputs[n] = cmtLog.NewInputConsensusOutputDone(consReq.GetLogIndex(), consReq.GetBaseAliasOutput().OutputID(), consReq.GetBaseAliasOutput().OutputID(), nextAO)
	}
	return inputs
}

func randomAliasOutputWithID(aliasID iotago.AliasID, governorAddress, stateAddress iotago.Address, stateIndex uint32) *isc.AliasOutputWithID {
	outputID := testiotago.RandOutputID()
	aliasOutput := &iotago.AliasOutput{
		AliasID:    aliasID,
		StateIndex: stateIndex,
		Conditions: iotago.UnlockConditions{
			&iotago.StateControllerAddressUnlockCondition{Address: stateAddress},
			&iotago.GovernorAddressUnlockCondition{Address: governorAddress},
		},
	}
	return isc.NewAliasOutputWithID(aliasOutput, outputID)
}<|MERGE_RESOLUTION|>--- conflicted
+++ resolved
@@ -22,13 +22,8 @@
 
 // TODO: Test should involve suspend/resume.
 
-<<<<<<< HEAD
-func TestBasic(t *testing.T) {
-	t.Skip() // flaky
-=======
 func TestCmtLogBasic(t *testing.T) {
 	t.Skip("flaky")
->>>>>>> eac932b0
 	type test struct {
 		n int
 		f int
