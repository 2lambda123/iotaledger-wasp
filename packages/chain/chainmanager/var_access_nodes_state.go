package chainmanager

import (
	"fmt"

	"github.com/samber/lo"

	"github.com/iotaledger/hive.go/ds/shrinkingmap"
	"github.com/iotaledger/hive.go/logger"
	iotago "github.com/iotaledger/iota.go/v4"
	"github.com/iotaledger/wasp/packages/isc"
	"github.com/iotaledger/wasp/packages/state"
	"github.com/iotaledger/wasp/packages/transaction"
)

// Tracks the active state at the access nodes. If this node is part of the committee,
// then the tip tracked by this node should be ignored and the state tracked by the
// committee should be used. The algorithm itself is similar to the `varLocalView`
// in the `cmtLog`.
type VarAccessNodeState interface {
	Tip() *isc.AccountOutputWithID
	// Considers the produced (not yet confirmed) block / TX and returns new tip AO.
	// The returned bool indicates if the tip has changed because of this call.
	// This function should return L1 commitment, if the corresponding block should be added to the store.
	BlockProduced(tx *iotago.Transaction) (*isc.AccountOutputWithID, bool, *state.L1Commitment)
	// Considers a confirmed AO and returns new tip AO.
	// The returned bool indicates if the tip has changed because of this call.
	BlockConfirmed(ao *isc.AccountOutputWithID) (*isc.AccountOutputWithID, bool)
}

type varAccessNodeStateImpl struct {
	chainID   isc.ChainID
	tipAO     *isc.AccountOutputWithID                                         // Will point to the latest known good state while the chain don't have the current good state.
	confirmed *isc.AccountOutputWithID                                         // Latest known confirmed AO.
	pending   *shrinkingmap.ShrinkingMap[uint32, []*varAccessNodeStateEntry] // A set of unconfirmed outputs (StateIndex => TX).
	log       *logger.Logger                                                 // Will write this just for the alignment.
}

type varAccessNodeStateEntry struct {
	output   *isc.AccountOutputWithID // The published AO.
	consumed iotago.OutputID        // The AO used as an input for the TX.
}

func NewVarAccessNodeState(chainID isc.ChainID, log *logger.Logger) VarAccessNodeState {
	return &varAccessNodeStateImpl{
		chainID:   chainID,
		tipAO:     nil,
		confirmed: nil,
		pending:   shrinkingmap.New[uint32, []*varAccessNodeStateEntry](),
		log:       log,
	}
}

func (vas *varAccessNodeStateImpl) Tip() *isc.AccountOutputWithID {
	return vas.tipAO
}

func (vas *varAccessNodeStateImpl) BlockProduced(tx *iotago.Transaction) (*isc.AccountOutputWithID, bool, *state.L1Commitment) {
	txID, err := tx.ID()
	if err != nil {
		vas.log.Debugf("BlockProduced: Ignoring, cannot extract txID: %v", err)
		return vas.tipAO, false, nil
	}
	consumed, published, err := vas.extractConsumedPublished(tx)
	if err != nil {
		vas.log.Debugf("BlockProduced(tx.ID=%v): Ignoring because of %v", txID, err)
		return vas.tipAO, false, nil
	}
	//
	vas.log.Debugf("BlockProduced: consumed.ID=%v, published=%v", consumed.ToHex(), published)
	stateIndex := published.GetStateIndex()
	//
	// Add it to the pending list.
	var entries []*varAccessNodeStateEntry
	entries, ok := vas.pending.Get(stateIndex)
	if !ok {
		entries = []*varAccessNodeStateEntry{}
	}
	publishedL1Commitment, err := transaction.L1CommitmentFromAccountOutput(published.GetAccountOutput())
	if err != nil {
		vas.log.Warnf("Cannot extract L1Commitment from the published AO: %v", err)
		publishedL1Commitment = nil // Will ignore it.
	}
	if lo.ContainsBy(entries, func(e *varAccessNodeStateEntry) bool { return e.output.Equals(published) }) {
		vas.log.Debugf("⊳ Ignoring it, duplicate.")
		return vas.tipAO, false, nil
	}
	entries = append(entries, &varAccessNodeStateEntry{
		output:   published,
		consumed: consumed,
	})
	vas.pending.Set(stateIndex, entries)
	//
	// Check, if the added AO is a new tip for the chain.
	if published.Equals(vas.findLatestPending()) {
		vas.log.Debugf("⊳ Will consider consensusOutput=%v as a tip, the current confirmed=%v.", published, vas.confirmed)
		changedAO, changed := vas.outputIfChanged(published)
		return changedAO, changed, publishedL1Commitment
	}
	vas.log.Debugf("⊳ That's not a tip.")
	return vas.tipAO, false, publishedL1Commitment
}

func (vas *varAccessNodeStateImpl) BlockConfirmed(confirmed *isc.AccountOutputWithID) (*isc.AccountOutputWithID, bool) {
	vas.log.Debugf("BlockConfirmed: confirmed=%v", confirmed)
	stateIndex := confirmed.GetStateIndex()
	vas.confirmed = confirmed
<<<<<<< HEAD
	if vas.isAccountOutputPending(confirmed) {
=======
	if vas.isAliasOutputPending(confirmed) {
		// Clean all the outputs that are older (by StateIndex) than the new confirmed output.
		// Also, clean all the blocks that have the higher index, but are known to be based
		// on a block from a losing branch.
		losing := []*isc.AliasOutputWithID{}
>>>>>>> b88dc91e
		vas.pending.ForEach(func(si uint32, es []*varAccessNodeStateEntry) bool {
			if si == stateIndex {
				for _, e := range es {
					if !e.output.Equals(confirmed) {
						vas.log.Debugf("⊳ Losing base %v", e.output)
						losing = append(losing, e.output)
					}
				}
			}
			if si <= stateIndex {
				for _, e := range es {
					vas.log.Debugf("⊳ Removing[%v≤%v] %v", si, stateIndex, e.output)
				}
				vas.pending.Delete(si)
			}
			return true
		})
		for si := stateIndex + 1; ; si++ {
			es, ok := vas.pending.Get(si)
			if !ok {
				break
			}
			es = lo.Filter(es, func(e *varAccessNodeStateEntry, _ int) bool {
				if lo.ContainsBy(losing, func(o *isc.AliasOutputWithID) bool { return o.OutputID() == e.consumed }) {
					vas.log.Debugf("⊳ Removing[losing_fork,consumes=%v] %v", e.consumed, e.output)
					losing = append(losing, e.output)
					return false
				}
				return true
			})
			vas.pending.Set(si, es)
		}
	} else {
		vas.pending.ForEach(func(si uint32, es []*varAccessNodeStateEntry) bool {
			for _, e := range es {
				vas.log.Debugf("⊳ Removing[all] %v", e.output)
			}
			vas.pending.Delete(si)
			return true
		})
	}
	return vas.outputIfChanged(vas.findLatestPending())
}

func (vas *varAccessNodeStateImpl) outputIfChanged(newTip *isc.AccountOutputWithID) (*isc.AccountOutputWithID, bool) {
	if vas.tipAO == nil && newTip == nil {
		vas.log.Debugf("⊳ Tip remains nil.")
		return vas.tipAO, false
	}
	if newTip == nil {
		vas.log.Debugf("⊳ Tip remains %v, new candidate was nil.", vas.tipAO)
		return vas.tipAO, false
	}
	if vas.tipAO == nil {
		vas.log.Debugf("⊳ New tip=%v, was %v", newTip, vas.tipAO)
		vas.tipAO = newTip
		return vas.tipAO, true
	}
	if vas.tipAO.Equals(newTip) {
		vas.log.Debugf("⊳ Tip remains %v.", vas.tipAO)
		return vas.tipAO, false
	}
	vas.log.Debugf("⊳ New tip=%v, was %v", newTip, vas.tipAO)
	vas.tipAO = newTip
	return vas.tipAO, true
}

func (vas *varAccessNodeStateImpl) isAccountOutputPending(ao *isc.AccountOutputWithID) bool {
	found := false
	vas.pending.ForEach(func(si uint32, es []*varAccessNodeStateEntry) bool {
		found = lo.ContainsBy(es, func(e *varAccessNodeStateEntry) bool {
			return e.output.Equals(ao)
		})
		return !found
	})
	return found
}

func (vas *varAccessNodeStateImpl) findLatestPending() *isc.AccountOutputWithID {
	if vas.confirmed == nil {
		return nil
	}
	latest := vas.confirmed
	confirmedSI := vas.confirmed.GetStateIndex()
	pendingSICount := uint32(vas.pending.Size())
	for i := uint32(0); i < pendingSICount; i++ {
		entries, ok := vas.pending.Get(confirmedSI + i + 1)
		if !ok {
			return nil // That's a gap.
		}
		if len(entries) != 1 {
			return nil // Alternatives exist.
		}
		if latest.OutputID() != entries[0].consumed {
			return nil // Don't form a chain.
		}
		latest = entries[0].output
	}
	return latest
}

func (vas *varAccessNodeStateImpl) extractConsumedPublished(tx *iotago.Transaction) (iotago.OutputID, *isc.AccountOutputWithID, error) {
	var consumed iotago.OutputID
	var published *isc.AccountOutputWithID
	var err error
	if vas.confirmed == nil {
		return consumed, nil, fmt.Errorf("don't have the confirmed AO")
	}
	if err = vas.verifyTxSignature(tx, vas.confirmed.GetStateAddress()); err != nil {
		return consumed, nil, fmt.Errorf("cannot validate tx: %v", err)
	}
	//
	// Validate the TX:
	//   - Signature is valid and is by the latest known confirmed state controller.
	//   - Previous known AO is among the TX inputs.
	published, err = isc.AccountOutputWithIDFromTx(tx, vas.chainID.AsAddress())
	if err != nil {
		return consumed, nil, fmt.Errorf("cannot extract alias output from the block: %v", err)
	}
	if published == nil {
		return consumed, nil, fmt.Errorf("extracted nil AO from the TX, something wrong")
	}
	//
	// Get potential inputs.
	publishedSI := published.GetStateIndex()
	confirmedSI := vas.confirmed.GetStateIndex()
	if publishedSI <= confirmedSI {
		return consumed, nil, fmt.Errorf("outdated, confirmedSI=%v, received %v", publishedSI, publishedSI)
	}
	haveOutputs := map[iotago.OutputID]struct{}{}
	if publishedSI == confirmedSI+1 {
		haveOutputs[vas.confirmed.OutputID()] = struct{}{}
	} else {
		entries, found := vas.pending.Get(publishedSI - 1)
		if !found {
			return consumed, nil, fmt.Errorf("there is no outputs with prev SI")
		}
		for _, entry := range entries {
			haveOutputs[entry.output.OutputID()] = struct{}{}
		}
	}
	//
	// Check if we have TX input corresponding to some candidates we already know.
	consumedFound := false
	for _, input := range tx.Essence.Inputs {
		if input.Type() != iotago.InputUTXO {
			continue
		}
		utxoInp, ok := input.(*iotago.UTXOInput)
		if !ok {
			continue
		}
		utxoInpOID := utxoInp.ID()
		if _, ok := haveOutputs[utxoInpOID]; ok {
			if consumedFound {
				return consumed, nil, fmt.Errorf("found more that 1 output that is consumed")
			}
			consumed = utxoInpOID
			consumedFound = true
		}
	}
	if !consumedFound {
		return consumed, nil, fmt.Errorf("found no known outputs as consumed")
	}
	return consumed, published, nil
}

func (vas *varAccessNodeStateImpl) verifyTxSignature(tx *iotago.Transaction, stateController iotago.Address) error {
	signingMessage, err := tx.Essence.SigningMessage()
	if err != nil {
		return fmt.Errorf("cannot extract signing message: %w", err)
	}

	for _, unlock := range tx.Unlocks {
		signatureUnlock, ok := unlock.(*iotago.SignatureUnlock)
		if !ok {
			continue
		}

		ed25519Signature, ok := signatureUnlock.Signature.(*iotago.Ed25519Signature)
		if !ok {
			continue
		}

		ed25519SignatureBy := iotago.Ed25519AddressFromPubKey(ed25519Signature.PublicKey[:])

		if !ed25519SignatureBy.Equal(stateController) {
			continue
		}

		if err := ed25519Signature.Valid(signingMessage, &ed25519SignatureBy); err != nil {
			return fmt.Errorf("signature by stateController invalid: %w", err)
		}
		return nil
	}

	return fmt.Errorf("signature by stateController %v not found", stateController)
}<|MERGE_RESOLUTION|>--- conflicted
+++ resolved
@@ -105,15 +105,11 @@
 	vas.log.Debugf("BlockConfirmed: confirmed=%v", confirmed)
 	stateIndex := confirmed.GetStateIndex()
 	vas.confirmed = confirmed
-<<<<<<< HEAD
 	if vas.isAccountOutputPending(confirmed) {
-=======
-	if vas.isAliasOutputPending(confirmed) {
 		// Clean all the outputs that are older (by StateIndex) than the new confirmed output.
 		// Also, clean all the blocks that have the higher index, but are known to be based
 		// on a block from a losing branch.
-		losing := []*isc.AliasOutputWithID{}
->>>>>>> b88dc91e
+		losing := []*isc.AccountOutputWithID{}
 		vas.pending.ForEach(func(si uint32, es []*varAccessNodeStateEntry) bool {
 			if si == stateIndex {
 				for _, e := range es {
