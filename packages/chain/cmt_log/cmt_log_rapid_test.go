--- conflicted
+++ resolved
@@ -83,16 +83,10 @@
 	sm.genAOSerial++
 	var outputID iotago.OutputID
 	binary.BigEndian.PutUint32(outputID[:], sm.genAOSerial)
-<<<<<<< HEAD
 	anchorOutput := &iotago.AnchorOutput{
 		AnchorID:   sm.anchorID,
 		StateIndex: stateIndex,
-=======
-	aliasOutput := &iotago.AliasOutput{
-		AliasID:       sm.aliasID,
-		StateIndex:    stateIndex,
 		StateMetadata: []byte{},
->>>>>>> 49309d84
 		Conditions: iotago.UnlockConditions{
 			&iotago.StateControllerAddressUnlockCondition{Address: sm.stateAddress},
 			&iotago.GovernorAddressUnlockCondition{Address: sm.governorAddress},
