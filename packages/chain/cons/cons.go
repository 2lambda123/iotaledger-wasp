--- conflicted
+++ resolved
@@ -72,7 +72,6 @@
 	"github.com/iotaledger/wasp/packages/hashing"
 	"github.com/iotaledger/wasp/packages/isc"
 	"github.com/iotaledger/wasp/packages/isc/rotate"
-	"github.com/iotaledger/wasp/packages/parameters"
 	"github.com/iotaledger/wasp/packages/state"
 	"github.com/iotaledger/wasp/packages/tcrypto"
 	"github.com/iotaledger/wasp/packages/transaction"
@@ -589,13 +588,8 @@
 		tx, _, err := rotate.MakeRotationTransactionForSelfManagedChain(
 			vmResult.RotationAddress,
 			vmResult.Task.Inputs,
-<<<<<<< HEAD
-			// TODO: <lmoe> Guess this call could be placed into a separate module? It seems to be used by a few components already.
-			parameters.L1API().TimeProvider().SlotFromTime(vmResult.Task.Timestamp),
-=======
 			c.l1API.TimeProvider().SlotFromTime(vmResult.Task.Timestamp),
 			c.l1API,
->>>>>>> 9c2279ea
 		)
 		if err != nil {
 			c.log.Warnf("Cannot create rotation TX, failed to make TX essence: %w", err)
