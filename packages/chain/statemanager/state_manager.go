package statemanager

import (
	"context"
	"time"

	"github.com/samber/lo"

	"github.com/iotaledger/hive.go/core/logger"
	consGR "github.com/iotaledger/wasp/packages/chain/cons/gr"
	"github.com/iotaledger/wasp/packages/chain/statemanager/smGPA"
	"github.com/iotaledger/wasp/packages/chain/statemanager/smGPA/smGPAUtils"
	"github.com/iotaledger/wasp/packages/chain/statemanager/smGPA/smInputs"
	"github.com/iotaledger/wasp/packages/chain/statemanager/smUtils"
	"github.com/iotaledger/wasp/packages/cryptolib"
	"github.com/iotaledger/wasp/packages/gpa"
	"github.com/iotaledger/wasp/packages/isc"
	"github.com/iotaledger/wasp/packages/peering"
	"github.com/iotaledger/wasp/packages/state"
	"github.com/iotaledger/wasp/packages/util/pipe"
)

type StateMgr interface {
	consGR.StateMgr
	// The StateMgr has to find a common ancestor for the prevAO and nextAO, then return
	// the state for Next ao and reject blocks in range (commonAO, prevAO]. The StateMgr
	// can determine relative positions of the corresponding blocks based on their state
	// indexes.
	ChainFetchStateDiff(
		ctx context.Context,
		prevAO, nextAO *isc.AliasOutputWithID,
	) <-chan *smInputs.ChainFetchStateDiffResults
	// Invoked by the chain when a set of server (access⁻¹) nodes has changed.
	// These nodes should be used to perform block replication.
	ChainNodesUpdated(serverNodes, accessNodes, committeeNodes []*cryptolib.PublicKey)
}

type reqChainNodesUpdated struct {
	serverNodes    []*cryptolib.PublicKey
	accessNodes    []*cryptolib.PublicKey
	committeeNodes []*cryptolib.PublicKey
}

type stateManager struct {
	log             *logger.Logger
	chainID         isc.ChainID
	stateManagerGPA gpa.GPA
	nodeRandomiser  smUtils.NodeRandomiser
	nodeIDToPubKey  map[gpa.NodeID]*cryptolib.PublicKey
	inputPipe       pipe.Pipe[gpa.Input]
	messagePipe     pipe.Pipe[*peering.PeerMessageIn]
	nodePubKeysPipe pipe.Pipe[[]*cryptolib.PublicKey]
	net             peering.NetworkProvider
	netPeeringID    peering.PeeringID
	timers          smGPA.StateManagerTimers
	ctx             context.Context
	cleanupFun      func()
}

var (
	_ StateMgr        = &stateManager{}
	_ consGR.StateMgr = &stateManager{}
)

const (
	constMsgTypeStm           byte = iota
	constDefaultTimerTickTime      = 1 * time.Second
)

func New(
	ctx context.Context,
	chainID isc.ChainID,
	me *cryptolib.PublicKey,
	peerPubKeys []*cryptolib.PublicKey,
	net peering.NetworkProvider,
	wal smGPAUtils.BlockWAL,
	store state.Store,
	log *logger.Logger,
	timersOpt ...smGPA.StateManagerTimers,
) (StateMgr, error) {
<<<<<<< HEAD
	nr := smUtils.NewNodeRandomiserNoInit(pubKeyAsNodeID(me), log)
=======
	smLog := log.Named("sm")
	nr := smUtils.NewNodeRandomiserNoInit(gpa.NodeIDFromPublicKey(me), smLog)
>>>>>>> aaa8a963
	var timers smGPA.StateManagerTimers
	if len(timersOpt) > 0 {
		timers = timersOpt[0]
	} else {
		timers = smGPA.NewStateManagerTimers()
	}

	stateManagerGPA, err := smGPA.New(chainID, nr, wal, store, log, timers)
	if err != nil {
		log.Errorf("Failed to create state manager GPA: %v", err)
		return nil, err
	}
	result := &stateManager{
		log:             log,
		chainID:         chainID,
		stateManagerGPA: stateManagerGPA,
		nodeRandomiser:  nr,
		inputPipe:       pipe.NewInfinitePipe[gpa.Input](),
		messagePipe:     pipe.NewInfinitePipe[*peering.PeerMessageIn](),
		nodePubKeysPipe: pipe.NewInfinitePipe[[]*cryptolib.PublicKey](),
		net:             net,
		netPeeringID:    peering.HashPeeringIDFromBytes(chainID.Bytes(), []byte("StateManager")), // ChainID × StateManager
		timers:          timers,
		ctx:             ctx,
	}
	result.handleNodePublicKeys(&reqChainNodesUpdated{
		serverNodes:    peerPubKeys,
		accessNodes:    []*cryptolib.PublicKey{},
		committeeNodes: []*cryptolib.PublicKey{},
	})

	attachID := result.net.Attach(&result.netPeeringID, peering.PeerMessageReceiverStateManager, func(recv *peering.PeerMessageIn) {
		if recv.MsgType != constMsgTypeStm {
			result.log.Warnf("Unexpected message, type=%v", recv.MsgType)
			return
		}
		result.messagePipe.In() <- recv
	})

	result.cleanupFun = func() {
		// result.inputPipe.Close() // TODO: Uncomment it.
		// result.messagePipe.Close() // TODO: Uncomment it.
		result.net.Detach(attachID)
	}

	go result.run()
	return result, nil
}

// -------------------------------------
// Implementations for chain package
// -------------------------------------

func (smT *stateManager) ChainFetchStateDiff(ctx context.Context, prevAO, nextAO *isc.AliasOutputWithID) <-chan *smInputs.ChainFetchStateDiffResults {
	input, resultCh := smInputs.NewChainFetchStateDiff(ctx, prevAO, nextAO)
	smT.addInput(input)
	return resultCh
}

func (smT *stateManager) ChainNodesUpdated(serverNodes, accessNodes, committeeNodes []*cryptolib.PublicKey) {
	smT.nodePubKeysPipe.In() <- &reqChainNodesUpdated{
		serverNodes:    serverNodes,
		accessNodes:    accessNodes,
		committeeNodes: committeeNodes,
	}
}

// -------------------------------------
// Implementations of consGR.StateMgr
// -------------------------------------

// ConsensusStateProposal asks State manager to ensure that all the blocks for aliasOutput are available.
// `nil` is sent via the returned channel upon successful retrieval of every block for aliasOutput.
func (smT *stateManager) ConsensusStateProposal(ctx context.Context, aliasOutput *isc.AliasOutputWithID) <-chan interface{} {
	input, resultCh := smInputs.NewConsensusStateProposal(ctx, aliasOutput)
	smT.addInput(input)
	return resultCh
}

// ConsensusDecidedState asks State manager to return a virtual state with stateCommitment as its state commitment
func (smT *stateManager) ConsensusDecidedState(ctx context.Context, aliasOutput *isc.AliasOutputWithID) <-chan state.State {
	input, resultCh := smInputs.NewConsensusDecidedState(ctx, aliasOutput)
	smT.addInput(input)
	return resultCh
}

func (smT *stateManager) ConsensusProducedBlock(ctx context.Context, stateDraft state.StateDraft) <-chan error {
	input, resultCh := smInputs.NewConsensusBlockProduced(ctx, stateDraft)
	smT.addInput(input)
	return resultCh
}

// -------------------------------------
// Internal functions
// -------------------------------------

func (smT *stateManager) addInput(input gpa.Input) {
	smT.inputPipe.In() <- input
}

func (smT *stateManager) run() {
	defer smT.cleanupFun()
	ctxCloseCh := smT.ctx.Done()
	inputPipeCh := smT.inputPipe.Out()
	messagePipeCh := smT.messagePipe.Out()
	nodePubKeysPipeCh := smT.nodePubKeysPipe.Out()
	timerTickCh := smT.timers.TimeProvider.After(smT.timers.StateManagerTimerTickPeriod)
	for {
		smT.log.Debugf("State manager loop iteration; there are %v inputs, %v messages, %v public key changes waiting to be handled",
			smT.inputPipe.Len(), smT.messagePipe.Len(), smT.nodePubKeysPipe.Len())
		select {
		case input, ok := <-inputPipeCh:
			if ok {
				smT.handleInput(input)
			} else {
				inputPipeCh = nil
			}
		case msg, ok := <-messagePipeCh:
			if ok {
				smT.handleMessage(msg)
			} else {
				messagePipeCh = nil
			}
		case msg, ok := <-nodePubKeysPipeCh:
			if ok {
<<<<<<< HEAD
				smT.handleNodePublicKeys(msg.(*reqChainNodesUpdated))
=======
				smT.handleNodePublicKeys(msg)
>>>>>>> aaa8a963
			} else {
				nodePubKeysPipeCh = nil
			}
		case now, ok := <-timerTickCh:
			if ok {
				smT.handleTimerTick(now)
				timerTickCh = smT.timers.TimeProvider.After(smT.timers.StateManagerTimerTickPeriod)
			} else {
				timerTickCh = nil
			}
		case <-ctxCloseCh:
			smT.log.Debugf("Stopping state manager, because context was closed")
			return
		}
	}
}

func (smT *stateManager) handleInput(input gpa.Input) {
	outMsgs := smT.stateManagerGPA.Input(input)
	smT.sendMessages(outMsgs)
}

func (smT *stateManager) handleMessage(peerMsg *peering.PeerMessageIn) {
	msg, err := smT.stateManagerGPA.UnmarshalMessage(peerMsg.MsgData)
	if err != nil {
		smT.log.Warnf("Parsing message failed: %v", err)
		return
	}
	msg.SetSender(gpa.NodeIDFromPublicKey(peerMsg.SenderPubKey))
	outMsgs := smT.stateManagerGPA.Message(msg)
	smT.sendMessages(outMsgs)
}

<<<<<<< HEAD
func (smT *stateManager) handleNodePublicKeys(req *reqChainNodesUpdated) {
	smT.nodeIDToPubKey = map[gpa.NodeID]*cryptolib.PublicKey{}
	peerNodeIDs := []gpa.NodeID{}
	for _, pubKey := range req.serverNodes {
		nodeID := pubKeyAsNodeID(pubKey)
		if _, ok := smT.nodeIDToPubKey[nodeID]; !ok {
			smT.nodeIDToPubKey[nodeID] = pubKey
			peerNodeIDs = append(peerNodeIDs, nodeID)
		}
	}
	for _, pubKey := range req.accessNodes {
		nodeID := pubKeyAsNodeID(pubKey)
		if _, ok := smT.nodeIDToPubKey[nodeID]; !ok {
			smT.nodeIDToPubKey[nodeID] = pubKey
			// Don't use access nodes for queries.
		}
	}
	for _, pubKey := range req.committeeNodes {
		nodeID := pubKeyAsNodeID(pubKey)
		if _, ok := smT.nodeIDToPubKey[nodeID]; !ok {
			smT.nodeIDToPubKey[nodeID] = pubKey
			peerNodeIDs = append(peerNodeIDs, nodeID)
		}
=======
func (smT *stateManager) handleNodePublicKeys(peerPubKeys []*cryptolib.PublicKey) {
	smT.nodeIDToPubKey = make(map[gpa.NodeID]*cryptolib.PublicKey)
	peerNodeIDs := make([]gpa.NodeID, len(peerPubKeys))
	for i := range peerPubKeys {
		peerNodeIDs[i] = gpa.NodeIDFromPublicKey(peerPubKeys[i])
		smT.nodeIDToPubKey[peerNodeIDs[i]] = peerPubKeys[i]
>>>>>>> aaa8a963
	}

	smT.log.Infof("Updating list of nodeIDs: [%v]",
		lo.Reduce(peerNodeIDs, func(acc string, item gpa.NodeID, _ int) string {
			return acc + " " + item.ShortString()
		}, ""),
	)
	smT.nodeRandomiser.UpdateNodeIDs(peerNodeIDs)
}

func (smT *stateManager) handleTimerTick(now time.Time) {
	smT.handleInput(smInputs.NewStateManagerTimerTick(now))
}

func (smT *stateManager) sendMessages(outMsgs gpa.OutMessages) {
	if outMsgs == nil {
		return
	}
	outMsgs.MustIterate(func(msg gpa.Message) {
		msgData, err := msg.MarshalBinary()
		if err != nil {
			smT.log.Warnf("Failed to marshal message for sending: %v", err)
			return
		}
		pm := &peering.PeerMessageData{
			PeeringID:   smT.netPeeringID,
			MsgReceiver: peering.PeerMessageReceiverStateManager,
			MsgType:     constMsgTypeStm,
			MsgData:     msgData,
		}
		recipientPubKey, ok := smT.nodeIDToPubKey[msg.Recipient()]
		if !ok {
			smT.log.Debugf("Dropping outgoing message, because NodeID=%v it is not in the NodeList.", msg.Recipient())
			return
		}
		smT.net.SendMsgByPubKey(recipientPubKey, pm)
	})
}<|MERGE_RESOLUTION|>--- conflicted
+++ resolved
@@ -49,7 +49,7 @@
 	nodeIDToPubKey  map[gpa.NodeID]*cryptolib.PublicKey
 	inputPipe       pipe.Pipe[gpa.Input]
 	messagePipe     pipe.Pipe[*peering.PeerMessageIn]
-	nodePubKeysPipe pipe.Pipe[[]*cryptolib.PublicKey]
+	nodePubKeysPipe pipe.Pipe[*reqChainNodesUpdated]
 	net             peering.NetworkProvider
 	netPeeringID    peering.PeeringID
 	timers          smGPA.StateManagerTimers
@@ -78,12 +78,7 @@
 	log *logger.Logger,
 	timersOpt ...smGPA.StateManagerTimers,
 ) (StateMgr, error) {
-<<<<<<< HEAD
-	nr := smUtils.NewNodeRandomiserNoInit(pubKeyAsNodeID(me), log)
-=======
-	smLog := log.Named("sm")
-	nr := smUtils.NewNodeRandomiserNoInit(gpa.NodeIDFromPublicKey(me), smLog)
->>>>>>> aaa8a963
+	nr := smUtils.NewNodeRandomiserNoInit(gpa.NodeIDFromPublicKey(me), log)
 	var timers smGPA.StateManagerTimers
 	if len(timersOpt) > 0 {
 		timers = timersOpt[0]
@@ -103,7 +98,7 @@
 		nodeRandomiser:  nr,
 		inputPipe:       pipe.NewInfinitePipe[gpa.Input](),
 		messagePipe:     pipe.NewInfinitePipe[*peering.PeerMessageIn](),
-		nodePubKeysPipe: pipe.NewInfinitePipe[[]*cryptolib.PublicKey](),
+		nodePubKeysPipe: pipe.NewInfinitePipe[*reqChainNodesUpdated](),
 		net:             net,
 		netPeeringID:    peering.HashPeeringIDFromBytes(chainID.Bytes(), []byte("StateManager")), // ChainID × StateManager
 		timers:          timers,
@@ -209,11 +204,7 @@
 			}
 		case msg, ok := <-nodePubKeysPipeCh:
 			if ok {
-<<<<<<< HEAD
-				smT.handleNodePublicKeys(msg.(*reqChainNodesUpdated))
-=======
 				smT.handleNodePublicKeys(msg)
->>>>>>> aaa8a963
 			} else {
 				nodePubKeysPipeCh = nil
 			}
@@ -247,38 +238,29 @@
 	smT.sendMessages(outMsgs)
 }
 
-<<<<<<< HEAD
 func (smT *stateManager) handleNodePublicKeys(req *reqChainNodesUpdated) {
 	smT.nodeIDToPubKey = map[gpa.NodeID]*cryptolib.PublicKey{}
 	peerNodeIDs := []gpa.NodeID{}
 	for _, pubKey := range req.serverNodes {
-		nodeID := pubKeyAsNodeID(pubKey)
+		nodeID := gpa.NodeIDFromPublicKey(pubKey)
 		if _, ok := smT.nodeIDToPubKey[nodeID]; !ok {
 			smT.nodeIDToPubKey[nodeID] = pubKey
 			peerNodeIDs = append(peerNodeIDs, nodeID)
 		}
 	}
 	for _, pubKey := range req.accessNodes {
-		nodeID := pubKeyAsNodeID(pubKey)
+		nodeID := gpa.NodeIDFromPublicKey(pubKey)
 		if _, ok := smT.nodeIDToPubKey[nodeID]; !ok {
 			smT.nodeIDToPubKey[nodeID] = pubKey
 			// Don't use access nodes for queries.
 		}
 	}
 	for _, pubKey := range req.committeeNodes {
-		nodeID := pubKeyAsNodeID(pubKey)
+		nodeID := gpa.NodeIDFromPublicKey(pubKey)
 		if _, ok := smT.nodeIDToPubKey[nodeID]; !ok {
 			smT.nodeIDToPubKey[nodeID] = pubKey
 			peerNodeIDs = append(peerNodeIDs, nodeID)
 		}
-=======
-func (smT *stateManager) handleNodePublicKeys(peerPubKeys []*cryptolib.PublicKey) {
-	smT.nodeIDToPubKey = make(map[gpa.NodeID]*cryptolib.PublicKey)
-	peerNodeIDs := make([]gpa.NodeID, len(peerPubKeys))
-	for i := range peerPubKeys {
-		peerNodeIDs[i] = gpa.NodeIDFromPublicKey(peerPubKeys[i])
-		smT.nodeIDToPubKey[peerNodeIDs[i]] = peerPubKeys[i]
->>>>>>> aaa8a963
 	}
 
 	smT.log.Infof("Updating list of nodeIDs: [%v]",
