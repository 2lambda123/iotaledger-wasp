//
//
//
//
//
//

package sm_gpa

import (
	"fmt"
	"time"

	"github.com/samber/lo"

	"github.com/iotaledger/hive.go/logger"
	"github.com/iotaledger/wasp/packages/chain/statemanager/sm_gpa/sm_gpa_utils"
	"github.com/iotaledger/wasp/packages/chain/statemanager/sm_gpa/sm_inputs"
	"github.com/iotaledger/wasp/packages/chain/statemanager/sm_gpa/sm_messages"
	"github.com/iotaledger/wasp/packages/chain/statemanager/sm_utils"
	"github.com/iotaledger/wasp/packages/gpa"
	"github.com/iotaledger/wasp/packages/isc"
	"github.com/iotaledger/wasp/packages/metrics"
	"github.com/iotaledger/wasp/packages/state"
	"github.com/iotaledger/wasp/packages/trie"
	"github.com/iotaledger/wasp/packages/util"
	"github.com/iotaledger/wasp/packages/util/pipe"
	"github.com/iotaledger/wasp/packages/vm/core/governance"
)

type stateManagerGPA struct {
	log                     *logger.Logger
	chainID                 isc.ChainID
	blockCache              sm_gpa_utils.BlockCache
	blocksToFetch           blockFetchers
	blocksFetched           blockFetchers
	nodeRandomiser          sm_utils.NodeRandomiser
	snapshotExistsFun       SnapshotExistsFun
	store                   state.Store
<<<<<<< HEAD
	output                  StateManagerOutput
	timers                  StateManagerTimers
=======
	parameters              StateManagerParameters
>>>>>>> 83c40f6d
	lastGetBlocksTime       time.Time
	lastCleanBlockCacheTime time.Time
	lastCleanRequestsTime   time.Time
	lastStatusLogTime       time.Time
	lastSnapshotsUpdateTime time.Time
	metrics                 metrics.IChainStateManagerMetrics
}

var _ gpa.GPA = &stateManagerGPA{}

const (
	numberOfNodesToRequestBlockFromConst = 5
	statusLogPeriodConst                 = 10 * time.Second
)

func New(
	chainID isc.ChainID,
	nr sm_utils.NodeRandomiser,
	wal sm_gpa_utils.BlockWAL,
	snapshotExistsFun SnapshotExistsFun,
	store state.Store,
	metrics metrics.IChainStateManagerMetrics,
	log *logger.Logger,
	parameters StateManagerParameters,
) (gpa.GPA, error) {
	var err error
	smLog := log.Named("gpa")
	blockCache, err := sm_gpa_utils.NewBlockCache(parameters.TimeProvider, parameters.BlockCacheMaxSize, wal, metrics, smLog)
	if err != nil {
		return nil, fmt.Errorf("error creating block cache: %v", err)
	}
	result := &stateManagerGPA{
		log:                     smLog,
		chainID:                 chainID,
		blockCache:              blockCache,
		blocksToFetch:           newBlockFetchers(newBlockFetchersMetrics(metrics.IncBlocksFetching, metrics.DecBlocksFetching, metrics.StateManagerBlockFetched)),
		blocksFetched:           newBlockFetchers(newBlockFetchersMetrics(metrics.IncBlocksPending, metrics.DecBlocksPending, bfmNopDurationFun)),
		nodeRandomiser:          nr,
		snapshotExistsFun:       snapshotExistsFun,
		store:                   store,
<<<<<<< HEAD
		output:                  newOutput(),
		timers:                  timers,
=======
		parameters:              parameters,
>>>>>>> 83c40f6d
		lastGetBlocksTime:       time.Time{},
		lastCleanBlockCacheTime: time.Time{},
		lastStatusLogTime:       time.Time{},
		metrics:                 metrics,
	}

	return result, nil
}

// -------------------------------------
// Implementation for gpa.GPA interface
// -------------------------------------

func (smT *stateManagerGPA) Input(input gpa.Input) gpa.OutMessages {
	switch inputCasted := input.(type) {
	case *sm_inputs.ConsensusStateProposal: // From consensus
		return smT.handleConsensusStateProposal(inputCasted)
	case *sm_inputs.ConsensusDecidedState: // From consensus
		return smT.handleConsensusDecidedState(inputCasted)
	case *sm_inputs.ConsensusBlockProduced: // From consensus
		return smT.handleConsensusBlockProduced(inputCasted)
	case *sm_inputs.ChainFetchStateDiff: // From mempool
		return smT.handleChainFetchStateDiff(inputCasted)
	case *sm_inputs.SnapshotManagerSnapshotDone: // From snapshot manager
		return smT.handleSnapshotManagerSnapshotDone(inputCasted)
	case *sm_inputs.StateManagerTimerTick: // From state manager go routine
		return smT.handleStateManagerTimerTick(inputCasted.GetTime())
	default:
		smT.log.Warnf("Unknown input received, ignoring it: type=%T, message=%v", input, input)
		return nil // No messages to send
	}
}

func (smT *stateManagerGPA) Message(msg gpa.Message) gpa.OutMessages {
	switch msgCasted := msg.(type) {
	case *sm_messages.GetBlockMessage:
		return smT.handlePeerGetBlock(msgCasted.Sender(), msgCasted.GetL1Commitment())
	case *sm_messages.BlockMessage:
		return smT.handlePeerBlock(msgCasted.Sender(), msgCasted.GetBlock())
	default:
		smT.log.Warnf("Unknown message received, ignoring it: type=%T, message=%v", msg, msg)
		return nil // No messages to send
	}
}

func (smT *stateManagerGPA) Output() gpa.Output {
	return smT.output
}

func (smT *stateManagerGPA) StatusString() string {
	return fmt.Sprintf(
		"State manager is waiting for %v blocks from other nodes; "+
			"%v blocks are obtained and waiting to be committed; "+
			"%v requests are waiting for response; "+
			"last time blocks were requested from peer nodes: %v (every %v); "+
			"last time outdated requests were cleared: %v (every %v); "+
			"last time block cache was cleaned: %v (every %v).",
		smT.blocksToFetch.getSize(),
		smT.blocksFetched.getSize(),
		smT.getWaitingCallbacksCount(),
		util.TimeOrNever(smT.lastGetBlocksTime), smT.parameters.StateManagerGetBlockRetry,
		util.TimeOrNever(smT.lastCleanRequestsTime), smT.parameters.StateManagerRequestCleaningPeriod,
		util.TimeOrNever(smT.lastCleanBlockCacheTime), smT.parameters.BlockCacheBlockCleaningPeriod,
	)
}

func (smT *stateManagerGPA) UnmarshalMessage(data []byte) (gpa.Message, error) {
	return gpa.UnmarshalMessage(data, gpa.Mapper{
		sm_messages.MsgTypeBlockMessage:    func() gpa.Message { return sm_messages.NewEmptyBlockMessage() },
		sm_messages.MsgTypeGetBlockMessage: func() gpa.Message { return sm_messages.NewEmptyGetBlockMessage() },
	})
}

// -------------------------------------
// Internal functions
// -------------------------------------

func (smT *stateManagerGPA) handlePeerGetBlock(from gpa.NodeID, commitment *state.L1Commitment) gpa.OutMessages {
	// TODO: [KP] Only accept queries from access nodes.
	fromLog := from.ShortString()
	smT.log.Debugf("Message GetBlock %s received from peer %s", commitment, fromLog)
	block := smT.getBlock(commitment)
	if block == nil {
		smT.log.Debugf("Message GetBlock %s: block not found, peer %s request ignored", commitment, fromLog)
		return nil // No messages to send
	}
	smT.log.Debugf("Message GetBlock %s: block index %v found, sending it to peer %s", commitment, block.StateIndex(), fromLog)
	return gpa.NoMessages().Add(sm_messages.NewBlockMessage(block, from))
}

func (smT *stateManagerGPA) handlePeerBlock(from gpa.NodeID, block state.Block) gpa.OutMessages {
	blockIndex := block.StateIndex()
	blockCommitment := block.L1Commitment()
	fromLog := from.ShortString()
	smT.log.Debugf("Message Block index %v %s received from peer %s", blockIndex, blockCommitment, fromLog)
	fetcher := smT.blocksToFetch.takeFetcher(blockCommitment)
	if fetcher == nil {
		smT.log.Debugf("Message Block index %v %s: block is not needed, ignoring it", blockIndex, blockCommitment)
		return nil // No messages to send
	}
	smT.blockCache.AddBlock(block)
	messages := smT.traceBlockChain(fetcher)
	smT.log.Debugf("Message Block index %v %s from peer %s handled", blockIndex, blockCommitment, fromLog)
	return messages
}

func (smT *stateManagerGPA) handleConsensusStateProposal(csp *sm_inputs.ConsensusStateProposal) gpa.OutMessages {
	start := time.Now()
	smT.log.Debugf("Input consensus state proposal index %v %s received...", csp.GetStateIndex(), csp.GetL1Commitment())
	callback := newBlockRequestCallback(
		func() bool {
			return csp.IsValid()
		},
		func() {
			csp.Respond()
			smT.log.Debugf("Input consensus state proposal index %v %s: responded to consensus", csp.GetStateIndex(), csp.GetL1Commitment())
			smT.metrics.ConsensusStateProposalHandled(time.Since(start))
		},
	)
	messages := smT.traceBlockChainWithCallback(csp.GetStateIndex(), csp.GetL1Commitment(), callback)
	smT.log.Debugf("Input consensus state proposal index %v %s handled", csp.GetStateIndex(), csp.GetL1Commitment())
	return messages
}

func (smT *stateManagerGPA) handleConsensusDecidedState(cds *sm_inputs.ConsensusDecidedState) gpa.OutMessages {
	start := time.Now()
	smT.log.Debugf("Input consensus decided state index %v %s received...", cds.GetStateIndex(), cds.GetL1Commitment())
	callback := newBlockRequestCallback(
		func() bool {
			return cds.IsValid()
		},
		func() {
			state, err := smT.store.StateByTrieRoot(cds.GetL1Commitment().TrieRoot())
			if err != nil {
				smT.log.Errorf("Input consensus decided state index %v %s: error obtaining state: %w", cds.GetStateIndex(), cds.GetL1Commitment(), err)
				return
			}
			cds.Respond(state)
			smT.log.Debugf("Input consensus decided state index %v %s: responded to consensus with state index %v",
				cds.GetStateIndex(), cds.GetL1Commitment(), state.BlockIndex())
			smT.metrics.ConsensusDecidedStateHandled(time.Since(start))
		},
	)
	messages := smT.traceBlockChainWithCallback(cds.GetStateIndex(), cds.GetL1Commitment(), callback)
	smT.log.Debugf("Input consensus decided state index %v %s handled", cds.GetStateIndex(), cds.GetL1Commitment())
	return messages
}

func (smT *stateManagerGPA) handleConsensusBlockProduced(input *sm_inputs.ConsensusBlockProduced) gpa.OutMessages {
	start := time.Now()
	stateIndex := input.GetStateDraft().BlockIndex()
	commitment := input.GetStateDraft().BaseL1Commitment()
	smT.log.Debugf("Input block produced on state index %v %s received...", stateIndex, commitment)
	if !smT.store.HasTrieRoot(commitment.TrieRoot()) {
		smT.log.Panicf("Input block produced on state index %v %s: state, on which this block is produced, is not yet in the store", stateIndex, commitment)
	}
	// NOTE: committing already committed block is allowed (see `TestDoubleCommit` test in `packages/state/state_test.go`)
	block := smT.commitStateDraft(input.GetStateDraft())
	blockCommitment := block.L1Commitment()
	smT.blockCache.AddBlock(block)
	input.Respond(block)
	smT.log.Debugf("Input block produced on state index %v %s: state draft index %v has been committed to the store, responded to consensus with resulting block %s",
		stateIndex, commitment, input.GetStateDraft().BlockIndex(), blockCommitment)
	fetcher := smT.blocksToFetch.takeFetcher(blockCommitment)
	var result gpa.OutMessages
	if fetcher != nil {
		result = smT.markFetched(fetcher, false)
	}
	smT.log.Debugf("Input block produced on state index %v %s handled", stateIndex, commitment)
	smT.metrics.ConsensusBlockProducedHandled(time.Since(start))
	return result // No messages to send
}

func (smT *stateManagerGPA) handleChainFetchStateDiff(input *sm_inputs.ChainFetchStateDiff) gpa.OutMessages {
	start := time.Now()
	smT.log.Debugf("Input mempool state request for state index %v %s is received compared to state index %v %s...",
		input.GetNewStateIndex(), input.GetNewL1Commitment(), input.GetOldStateIndex(), input.GetOldL1Commitment())
	oldBlockRequestCompleted := false
	newBlockRequestCompleted := false
	isValidFun := func() bool { return input.IsValid() }
	obtainCommittedBlockFun := func(commitment *state.L1Commitment) state.Block {
		result := smT.getBlock(commitment)
		if result == nil {
			smT.log.Panicf("Input mempool state request for state index %v %s: cannot obtain block %s", input.GetNewStateIndex(), input.GetNewL1Commitment(), commitment)
		}
		return result
	}
	lastBlockFun := func(blocks []state.Block) state.Block {
		return blocks[len(blocks)-1]
	}
	respondFun := func() {
		oldBlock := obtainCommittedBlockFun(input.GetOldL1Commitment())
		newBlock := obtainCommittedBlockFun(input.GetNewL1Commitment())
		oldChainOfBlocks := []state.Block{oldBlock}
		newChainOfBlocks := []state.Block{newBlock}
		for lastBlockFun(oldChainOfBlocks).StateIndex() > lastBlockFun(newChainOfBlocks).StateIndex() {
			oldChainOfBlocks = append(oldChainOfBlocks, obtainCommittedBlockFun(lastBlockFun(oldChainOfBlocks).PreviousL1Commitment()))
		}
		for lastBlockFun(oldChainOfBlocks).StateIndex() < lastBlockFun(newChainOfBlocks).StateIndex() {
			newChainOfBlocks = append(newChainOfBlocks, obtainCommittedBlockFun(lastBlockFun(newChainOfBlocks).PreviousL1Commitment()))
		}
		for lastBlockFun(oldChainOfBlocks).StateIndex() > 0 {
			if lastBlockFun(oldChainOfBlocks).L1Commitment().Equals(lastBlockFun(newChainOfBlocks).L1Commitment()) {
				break
			}
			oldChainOfBlocks = append(oldChainOfBlocks, obtainCommittedBlockFun(lastBlockFun(oldChainOfBlocks).PreviousL1Commitment()))
			newChainOfBlocks = append(newChainOfBlocks, obtainCommittedBlockFun(lastBlockFun(newChainOfBlocks).PreviousL1Commitment()))
		}
		commonIndex := lastBlockFun(oldChainOfBlocks).StateIndex()
		commonCommitment := lastBlockFun(oldChainOfBlocks).L1Commitment()
		oldChainOfBlocks = lo.Reverse(oldChainOfBlocks[:len(oldChainOfBlocks)-1])
		newChainOfBlocks = lo.Reverse(newChainOfBlocks[:len(newChainOfBlocks)-1])
		newState, err := smT.store.StateByTrieRoot(input.GetNewL1Commitment().TrieRoot())
		if err != nil {
			smT.log.Errorf("Input mempool state request for state index %v %s: error obtaining state: %w",
				input.GetNewStateIndex(), input.GetNewL1Commitment(), err)
			return
		}
		input.Respond(sm_inputs.NewChainFetchStateDiffResults(newState, newChainOfBlocks, oldChainOfBlocks))
		smT.log.Debugf("Input mempool state request for state index %v %s: responded to chain with requested state, "+
			"and block chains of length %v (requested) and %v (old) with common ancestor index %v %s",
			input.GetNewStateIndex(), input.GetNewL1Commitment(), len(newChainOfBlocks), len(oldChainOfBlocks),
			commonIndex, commonCommitment)
		smT.metrics.ChainFetchStateDiffHandled(time.Since(start))
	}
	respondIfNeededFun := func() {
		if oldBlockRequestCompleted && newBlockRequestCompleted {
			respondFun()
		}
	}
	oldRequestCallback := newBlockRequestCallback(isValidFun, func() {
		oldBlockRequestCompleted = true
		smT.log.Debugf("Input mempool state request for state index %v %s: new block request completed",
			input.GetNewStateIndex(), input.GetNewL1Commitment())
		respondIfNeededFun()
	})
	newRequestCallback := newBlockRequestCallback(isValidFun, func() {
		newBlockRequestCompleted = true
		smT.log.Debugf("Input mempool state request for state index %v %s: old block request completed",
			input.GetNewStateIndex(), input.GetNewL1Commitment())
		respondIfNeededFun()
	})
	result := gpa.NoMessages()
	result.AddAll(smT.traceBlockChainWithCallback(input.GetOldStateIndex(), input.GetOldL1Commitment(), oldRequestCallback))
	result.AddAll(smT.traceBlockChainWithCallback(input.GetNewStateIndex(), input.GetNewL1Commitment(), newRequestCallback))
	smT.log.Debugf("Input mempool state request for state index %v %s handled",
		input.GetNewStateIndex(), input.GetNewL1Commitment())
	return result
}

func (smT *stateManagerGPA) handleSnapshotManagerSnapshotDone(input *sm_inputs.SnapshotManagerSnapshotDone) gpa.OutMessages {
	stateIndex := input.GetStateIndex()
	commitment := input.GetCommitment()
	smT.log.Debugf("Input snapshot manager snapshot %v %s done received, result=%v...", stateIndex, commitment, input.GetResult())
	fetcher := smT.blocksFetched.takeFetcher(input.GetCommitment())
	if fetcher == nil {
		smT.log.Warnf("Input snapshot manager snapshot %v %s done: snapshot no longer needed, ignoring it", stateIndex, commitment)
		return nil // No messages to send
	}
	if input.GetResult() != nil {
		// TODO: maybe downloading snapshot should be retried?
		smT.log.Errorf("Input snapshot manager snapshot %v %s done: retrieving snapshot failed %v", stateIndex, commitment, input.GetResult())
		smT.blocksToFetch.addFetcher(fetcher)
		return smT.makeGetBlockRequestMessages(commitment)
	}
	result := smT.markFetched(fetcher, false)
	smT.log.Debugf("Input snapshot manager snapshot %v %s done handled.", stateIndex, commitment)
	return result
}

func (smT *stateManagerGPA) getBlock(commitment *state.L1Commitment) state.Block {
	block := smT.blockCache.GetBlock(commitment)
	if block != nil {
		return block
	}

	// Check in store (DB).
	if !smT.store.HasTrieRoot(commitment.TrieRoot()) {
		return nil
	}
	var err error
	block, err = smT.store.BlockByTrieRoot(commitment.TrieRoot())
	if err != nil {
		smT.log.Errorf("Loading block %s from the DB failed: %v", commitment, err)
		return nil
	}
	if !commitment.BlockHash().Equals(block.Hash()) {
		smT.log.Errorf("Block %s loaded from the database has hash %s",
			commitment, block.Hash())
		return nil
	}
	if !commitment.TrieRoot().Equals(block.TrieRoot()) {
		smT.log.Errorf("Block %s loaded from the database has trie root %s",
			commitment, block.TrieRoot())
		return nil
	}
	smT.log.Debugf("Block %s with index %v loaded from the database", commitment, block.StateIndex())
	smT.blockCache.AddBlock(block)
	return block
}

func (smT *stateManagerGPA) traceBlockChainWithCallback(index uint32, lastCommitment *state.L1Commitment, callback blockRequestCallback) gpa.OutMessages {
	if smT.store.HasTrieRoot(lastCommitment.TrieRoot()) {
		smT.log.Debugf("Tracing block index %v %s chain: the block is already in the store, calling back", index, lastCommitment)
		callback.requestCompleted()
		return nil // No messages to send
	}
	if smT.blocksToFetch.addCallback(lastCommitment, callback) {
		smT.metrics.IncRequestsWaiting()
		smT.log.Debugf("Tracing block index %v %s chain: the block is already being fetched", index, lastCommitment)
		return nil
	}
	if smT.blocksFetched.addCallback(lastCommitment, callback) {
		smT.metrics.IncRequestsWaiting()
		smT.log.Debugf("Tracing block index %v %s chain: the block is already fetched, but cannot yet be committed", index, lastCommitment)
		return nil
	}
	fetcher := newBlockFetcherWithCallback(index, lastCommitment, callback)
	smT.metrics.IncRequestsWaiting()
	return smT.traceBlockChain(fetcher)
}

// TODO: state manager may ask for several requests at once: the request can be
// formulated as "give me blocks from some commitment till some index". If the
// requested node has the required block committed into the store, it certainly
// has all the blocks before it.
func (smT *stateManagerGPA) traceBlockChain(fetcher blockFetcher) gpa.OutMessages {
	stateIndex := fetcher.getStateIndex()
	commitment := fetcher.getCommitment()
	if !smT.store.HasTrieRoot(commitment.TrieRoot()) {
		block := smT.blockCache.GetBlock(commitment)
		if block == nil {
			if smT.snapshotExistsFun(stateIndex, commitment) {
				smT.output.addSnapshotToLoad(stateIndex, commitment)
				smT.blocksFetched.addFetcher(fetcher)
				return nil // No messages to send
			}
			smT.blocksToFetch.addFetcher(fetcher)
			smT.log.Debugf("Block %s is missing, starting fetching it", commitment)
			return smT.makeGetBlockRequestMessages(commitment)
		}
		blockIndex := block.StateIndex()
		previousBlockIndex := blockIndex - 1
		previousCommitment := block.PreviousL1Commitment()
		smT.log.Debugf("Tracing block index %v %s -> previous block %v %s", blockIndex, commitment, previousBlockIndex, previousCommitment)
		if previousCommitment == nil {
			result := smT.markFetched(fetcher, true)
			smT.log.Debugf("Traced to the initial block")
			return result
		}
		smT.blocksFetched.addFetcher(fetcher)
		if smT.blocksToFetch.addRelatedFetcher(previousCommitment, fetcher) {
			smT.log.Debugf("Block %v %s is already being fetched", previousBlockIndex, previousCommitment)
			return nil // No messages to send
		}
		if smT.blocksFetched.addRelatedFetcher(previousCommitment, fetcher) {
			smT.log.Debugf("Block %v %s is already fetched, but cannot yet be committed", previousBlockIndex, previousCommitment)
			return nil // No messages to send
		}
		return smT.traceBlockChain(newBlockFetcherWithRelatedFetcher(previousCommitment, fetcher))
	}
	result := smT.markFetched(fetcher, false)
	smT.log.Debugf("Block %s is already committed", commitment)
	return result
}

func (smT *stateManagerGPA) markFetched(fetcher blockFetcher, commitInitial bool) gpa.OutMessages {
	result := gpa.NoMessages()
	commitFun := func(bf blockFetcher) bool {
		commitment := bf.getCommitment()
		block := smT.blockCache.GetBlock(commitment)
		if block == nil {
			// Block was previously received but it is no longer in cache and
			// for some unexpected reasons it is not in WAL: rerequest it
			smT.log.Warnf("Block %s was previously obtained, but it can neither be found in cache nor in WAL. Rerequesting it.", commitment)
			smT.blocksToFetch.addFetcher(bf)
			result.AddAll(smT.makeGetBlockRequestMessages(commitment))
			return false
		}
		blockIndex := block.StateIndex()
		// Commit block
		var stateDraft state.StateDraft
		previousCommitment := block.PreviousL1Commitment()
		if previousCommitment == nil {
			// origin block
			stateDraft = smT.store.NewOriginStateDraft()
		} else {
			var err error
			stateDraft, err = smT.store.NewEmptyStateDraft(previousCommitment)
			if err != nil {
				smT.log.Panicf("Error creating empty state draft to store block index %v %s: %w", blockIndex, commitment, err)
			}
		}
		block.Mutations().ApplyTo(stateDraft)
		committedBlock := smT.commitStateDraft(stateDraft)
		committedCommitment := committedBlock.L1Commitment()
		if !committedCommitment.Equals(commitment) {
			smT.log.Panicf("Block index %v, received after committing (%s), differs from the block, which was committed (%s)",
				blockIndex, committedCommitment, commitment)
		}
		smT.log.Debugf("Block index %v %s has been committed to the store on state %s",
			blockIndex, commitment, previousCommitment)
		_ = smT.blocksFetched.takeFetcher(commitment)
		smT.metrics.SubRequestsWaiting(bf.getCallbacksCount())
		return true
	}
	if commitInitial {
		fetcher.commitAndNotifyFetched(commitFun)
	} else {
		fetcher.notifyFetched(commitFun)
	}
	return result
}

// Make `numberOfNodesToRequestBlockFromConst` messages to random peers
func (smT *stateManagerGPA) makeGetBlockRequestMessages(commitment *state.L1Commitment) gpa.OutMessages {
	nodeIDs := smT.nodeRandomiser.GetRandomOtherNodeIDs(numberOfNodesToRequestBlockFromConst)
	response := gpa.NoMessages()
	for _, nodeID := range nodeIDs {
		response.Add(sm_messages.NewGetBlockMessage(commitment, nodeID))
	}
	return response
}

func (smT *stateManagerGPA) handleStateManagerTimerTick(now time.Time) gpa.OutMessages {
	start := time.Now()
	result := gpa.NoMessages()
	nextStatusLogTime := smT.lastStatusLogTime.Add(statusLogPeriodConst)
	if now.After(nextStatusLogTime) {
		smT.log.Debugf("State manager gpa status: %s", smT.StatusString())
		smT.lastStatusLogTime = now
	}
	nextGetBlocksTime := smT.lastGetBlocksTime.Add(smT.parameters.StateManagerGetBlockRetry)
	if now.After(nextGetBlocksTime) {
		commitments := smT.blocksToFetch.getCommitments()
		for _, commitment := range commitments {
			result.AddAll(smT.makeGetBlockRequestMessages(commitment))
		}
		smT.lastGetBlocksTime = now
		smT.log.Debugf("Resent getBlock messages for blocks %s, next resend not earlier than %v",
			commitments, smT.lastGetBlocksTime.Add(smT.parameters.StateManagerGetBlockRetry))
	}
	nextCleanBlockCacheTime := smT.lastCleanBlockCacheTime.Add(smT.parameters.BlockCacheBlockCleaningPeriod)
	if now.After(nextCleanBlockCacheTime) {
		smT.blockCache.CleanOlderThan(now.Add(-smT.parameters.BlockCacheBlocksInCacheDuration))
		smT.lastCleanBlockCacheTime = now
		smT.log.Debugf("Block cache cleaned, %v blocks remaining, next cleaning not earlier than %v",
			smT.blockCache.Size(), smT.lastCleanBlockCacheTime.Add(smT.parameters.BlockCacheBlockCleaningPeriod))
	}
	nextCleanRequestsTime := smT.lastCleanRequestsTime.Add(smT.parameters.StateManagerRequestCleaningPeriod)
	if now.After(nextCleanRequestsTime) {
		smT.blocksToFetch.cleanCallbacks()
		smT.blocksFetched.cleanCallbacks()
		smT.lastCleanRequestsTime = now
		waitingCallbacks := smT.getWaitingCallbacksCount()
		smT.metrics.SetRequestsWaiting(waitingCallbacks)
		smT.log.Debugf("Callbacks of block fetchers cleaned, %v waiting callbacks remained, next cleaning not earlier than %v",
			waitingCallbacks, smT.lastCleanRequestsTime.Add(smT.parameters.StateManagerRequestCleaningPeriod))
	}
	nextSnapshotsUpdateTime := smT.lastSnapshotsUpdateTime.Add(smT.timers.SnapshotManagerUpdatePeriod)
	if now.After(nextSnapshotsUpdateTime) {
		smT.output.setUpdateSnapshots()
		smT.lastSnapshotsUpdateTime = now
		smT.log.Debugf("Ordered snapshot update, next update not earlier than %v",
			smT.lastSnapshotsUpdateTime.Add(smT.timers.StateManagerRequestCleaningPeriod))
	}
	smT.metrics.StateManagerTimerTickHandled(time.Since(start))
	return result
}

func (smT *stateManagerGPA) getWaitingCallbacksCount() int {
	return smT.blocksToFetch.getCallbacksCount() + smT.blocksFetched.getCallbacksCount()
}

func (smT *stateManagerGPA) commitStateDraft(stateDraft state.StateDraft) state.Block {
	block := smT.store.Commit(stateDraft)
<<<<<<< HEAD
	smT.metrics.IncBlocksCommitted()
	smT.output.addBlockCommitted(block.StateIndex(), block.L1Commitment())
	return block
=======
	smT.metrics.BlockIndexCommitted(block.StateIndex())
	if smT.pruningNeeded() {
		smT.pruneStore(block.PreviousL1Commitment())
	}
	return block
}

func (smT *stateManagerGPA) pruningNeeded() bool {
	return smT.parameters.PruningMinStatesToKeep > 0
}

func (smT *stateManagerGPA) pruneStore(commitment *state.L1Commitment) {
	if commitment == nil {
		return // Nothing to prune
	}
	start := time.Now()

	type blockInfo struct {
		trieRoot   trie.Hash
		blockIndex uint32
	}

	PreviousBlockInfoFun := func(trieRoot trie.Hash) (*blockInfo, error) {
		block, err := smT.store.BlockByTrieRoot(trieRoot)
		if err != nil {
			return nil, err
		}
		com := block.PreviousL1Commitment()
		if com == nil {
			return nil, nil
		}
		return &blockInfo{
			trieRoot:   com.TrieRoot(),
			blockIndex: block.StateIndex() - 1,
		}, nil
	}

	var statesToKeepFromChain int
	chainState, err := smT.store.LatestState()
	if err != nil {
		smT.log.Errorf("Cannot get latest chain state: %v", err)
		statesToKeepFromChain = 0
	} else {
		statesToKeepFromChain = int(governance.NewStateAccess(chainState).GetBlockKeepAmount())
	}
	var statesToKeep int
	if statesToKeepFromChain > smT.parameters.PruningMinStatesToKeep {
		statesToKeep = statesToKeepFromChain
	} else {
		statesToKeep = smT.parameters.PruningMinStatesToKeep
	}

	// Skip last `statesToKeep` trie roots
	bi := &blockInfo{
		trieRoot: commitment.TrieRoot(),
		// NOTE: as `stateToKeep` is guaranteed to be at least 1, `stateIndex` will certainly be set by `PreviousBlockInfoFun` function
	}
	for i := 0; i < statesToKeep; i++ {
		if !smT.store.HasTrieRoot(bi.trieRoot) {
			return // Trie root history is not large enough for pruning
		}
		bi, err = PreviousBlockInfoFun(bi.trieRoot)
		if err != nil {
			smT.log.Errorf("Failed to retrieve previous block info of %s while pruning: %v", bi.trieRoot, err)
			return
		}
		if bi == nil {
			return // Traced to the origin state (number of states in chain is less than `statesToKeep`)
		}
	}

	// Collect no more than `PruningMaxStatesToDelete` oldest trie roots
	// `bi` is not nil in this line
	bis := pipe.NewLimitLimitedPriorityHashQueue[*blockInfo](smT.parameters.PruningMaxStatesToDelete)
	for bi != nil && smT.store.HasTrieRoot(bi.trieRoot) {
		bis.Add(bi)
		bi, err = PreviousBlockInfoFun(bi.trieRoot)
		if err != nil {
			smT.log.Errorf("Failed to retrieve previous block info of %s while pruning: %v", bi.trieRoot, err)
			return
		}
	}
	for i := -1; i >= -bis.Length(); i-- {
		singleStart := time.Now()
		bi = bis.Get(i)
		stats, err := smT.store.Prune(bi.trieRoot)
		if err != nil {
			smT.log.Errorf("Failed to prune trie root %s: %v", bi.trieRoot, err)
			return // Returning in order not to leave gaps of pruned trie roots in between not pruned ones
		}
		smT.metrics.StatePruned(time.Since(singleStart), bi.blockIndex)
		smT.log.Debugf("Trie root %s pruned: %v nodes and %v values deleted", bi.trieRoot, stats.DeletedNodes, stats.DeletedValues)
	}
	smT.metrics.PruningCompleted(time.Since(start), bis.Length())
	smT.log.Debugf("Pruning completed, %v trie roots pruned", bis.Length())
>>>>>>> 83c40f6d
}<|MERGE_RESOLUTION|>--- conflicted
+++ resolved
@@ -37,12 +37,8 @@
 	nodeRandomiser          sm_utils.NodeRandomiser
 	snapshotExistsFun       SnapshotExistsFun
 	store                   state.Store
-<<<<<<< HEAD
 	output                  StateManagerOutput
-	timers                  StateManagerTimers
-=======
 	parameters              StateManagerParameters
->>>>>>> 83c40f6d
 	lastGetBlocksTime       time.Time
 	lastCleanBlockCacheTime time.Time
 	lastCleanRequestsTime   time.Time
@@ -83,12 +79,8 @@
 		nodeRandomiser:          nr,
 		snapshotExistsFun:       snapshotExistsFun,
 		store:                   store,
-<<<<<<< HEAD
 		output:                  newOutput(),
-		timers:                  timers,
-=======
 		parameters:              parameters,
->>>>>>> 83c40f6d
 		lastGetBlocksTime:       time.Time{},
 		lastCleanBlockCacheTime: time.Time{},
 		lastStatusLogTime:       time.Time{},
@@ -548,12 +540,12 @@
 		smT.log.Debugf("Callbacks of block fetchers cleaned, %v waiting callbacks remained, next cleaning not earlier than %v",
 			waitingCallbacks, smT.lastCleanRequestsTime.Add(smT.parameters.StateManagerRequestCleaningPeriod))
 	}
-	nextSnapshotsUpdateTime := smT.lastSnapshotsUpdateTime.Add(smT.timers.SnapshotManagerUpdatePeriod)
+	nextSnapshotsUpdateTime := smT.lastSnapshotsUpdateTime.Add(smT.parameters.SnapshotManagerUpdatePeriod)
 	if now.After(nextSnapshotsUpdateTime) {
 		smT.output.setUpdateSnapshots()
 		smT.lastSnapshotsUpdateTime = now
 		smT.log.Debugf("Ordered snapshot update, next update not earlier than %v",
-			smT.lastSnapshotsUpdateTime.Add(smT.timers.StateManagerRequestCleaningPeriod))
+			smT.lastSnapshotsUpdateTime.Add(smT.parameters.StateManagerRequestCleaningPeriod))
 	}
 	smT.metrics.StateManagerTimerTickHandled(time.Since(start))
 	return result
@@ -565,15 +557,11 @@
 
 func (smT *stateManagerGPA) commitStateDraft(stateDraft state.StateDraft) state.Block {
 	block := smT.store.Commit(stateDraft)
-<<<<<<< HEAD
-	smT.metrics.IncBlocksCommitted()
-	smT.output.addBlockCommitted(block.StateIndex(), block.L1Commitment())
-	return block
-=======
 	smT.metrics.BlockIndexCommitted(block.StateIndex())
 	if smT.pruningNeeded() {
 		smT.pruneStore(block.PreviousL1Commitment())
 	}
+	smT.output.addBlockCommitted(block.StateIndex(), block.L1Commitment())
 	return block
 }
 
@@ -665,5 +653,4 @@
 	}
 	smT.metrics.PruningCompleted(time.Since(start), bis.Length())
 	smT.log.Debugf("Pruning completed, %v trie roots pruned", bis.Length())
->>>>>>> 83c40f6d
 }