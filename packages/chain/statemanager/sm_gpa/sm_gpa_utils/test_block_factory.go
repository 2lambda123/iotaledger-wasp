// Copyright 2020 IOTA Stiftung
// SPDX-License-Identifier: Apache-2.0

package sm_gpa_utils

import (
	"crypto/rand"
	mathrand "math/rand"
	"time"

	"github.com/samber/lo"
	"github.com/stretchr/testify/require"

	"github.com/iotaledger/hive.go/kvstore/mapdb"
	iotago "github.com/iotaledger/iota.go/v4"
	"github.com/iotaledger/iota.go/v4/tpkg"
	"github.com/iotaledger/wasp/packages/cryptolib"
	"github.com/iotaledger/wasp/packages/isc"
	"github.com/iotaledger/wasp/packages/isc/coreutil"
	"github.com/iotaledger/wasp/packages/kv"
	"github.com/iotaledger/wasp/packages/kv/codec"
	"github.com/iotaledger/wasp/packages/kv/dict"
	"github.com/iotaledger/wasp/packages/origin"
	"github.com/iotaledger/wasp/packages/state"
	"github.com/iotaledger/wasp/packages/testutil"
)

type BlockFactory struct {
	t                   require.TestingT
	store               state.Store
	chainID             isc.ChainID
	chainInitParams     dict.Dict
	lastBlockCommitment *state.L1Commitment
	anchorOutputs       map[state.BlockHash]*isc.ChainOutputs
}

func NewBlockFactory(t require.TestingT, chainInitParamsOpt ...dict.Dict) *BlockFactory {
	var chainInitParams dict.Dict
	if len(chainInitParamsOpt) > 0 {
		chainInitParams = chainInitParamsOpt[0]
	} else {
		chainInitParams = nil
	}
	anchorOutput0ID := iotago.OutputIDFromTransactionIDAndIndex(getRandomTxID(t), 0)
	chainID := isc.ChainIDFromAnchorID(iotago.AnchorIDFromOutputID(anchorOutput0ID))
	stateAddress := cryptolib.NewKeyPair().GetPublicKey().AsEd25519Address()
	originCommitment := origin.L1Commitment(chainInitParams, 0)
	stateMetadata := testutil.DummyStateMetadata(originCommitment)
	anchorOutput0 := &iotago.AnchorOutput{
		Amount:   tpkg.TestTokenSupply,
		AnchorID: chainID.AsAnchorID(), // NOTE: not very correct: origin output's AccountID should be empty; left here to make mocking transitions easier
<<<<<<< HEAD
		UnlockConditions: iotago.AnchorOutputUnlockConditions{
			&iotago.StateControllerAddressUnlockCondition{Address: stateAddress},
			&iotago.GovernorAddressUnlockCondition{Address: stateAddress},
		},
		Features: iotago.AnchorOutputFeatures{
			&iotago.StateMetadataFeature{
				Entries: map[iotago.StateMetadataFeatureEntriesKey]iotago.StateMetadataFeatureEntriesValue{"": stateMetadata.Bytes()},
			},
			&iotago.SenderFeature{
				Address: stateAddress,
			},
		},
	}
	anchorOutputs := make(map[state.BlockHash]*isc.ChainOutputs)
	originOutput := isc.NewChainOutputs(anchorOutput0, anchorOutput0ID, nil, iotago.OutputID{})
=======
		ImmutableFeatures: []iotago.Feature{
			iotago.StateMetadataFeature{
				Entries: map[iotago.StateMetadataFeatureEntriesKey]iotago.StateMetadataFeatureEntriesValue{
					"": testutil.DummyStateMetadata(originCommitment).Bytes(),
				},
			},
		},
		UnlockConditions: []iotago.AnchorOutputUnlockCondition{
			&iotago.StateControllerAddressUnlockCondition{Address: stateAddress},
			&iotago.GovernorAddressUnlockCondition{Address: stateAddress},
		},
		Features: []iotago.Feature{
			&iotago.SenderFeature{Address: stateAddress},
		},
	}

	accountOutput := iotago.AccountOutput{
		Amount:            iotago.BaseToken(mathrand.Uint64()),
		UnlockConditions:  make(iotago.AccountOutputUnlockConditions, 0),
		Features:          make(iotago.AccountOutputFeatures, 0),
		ImmutableFeatures: make(iotago.AccountOutputImmFeatures, 0),
	}
	rand.Read(accountOutput.AccountID[:])
	accountOutputID := iotago.OutputID{}
	rand.Read(accountOutputID[:])

	anchorOutputs := make(map[state.BlockHash]*isc.ChainOutputs)
	// TODO: <lmoe> Added some fake account output/id
	originOutput := isc.NewChainOutputs(anchorOutput0, anchorOutput0ID, &accountOutput, accountOutputID)
>>>>>>> 9c2279ea
	anchorOutputs[originCommitment.BlockHash()] = originOutput
	chainStore := state.NewStoreWithUniqueWriteMutex(mapdb.NewMapDB())
	origin.InitChain(chainStore, chainInitParams, 0)
	return &BlockFactory{
		t:                   t,
		store:               chainStore,
		chainID:             chainID,
		chainInitParams:     chainInitParams,
		lastBlockCommitment: originCommitment,
		anchorOutputs:       anchorOutputs,
	}
}

func (bfT *BlockFactory) GetChainID() isc.ChainID {
	return bfT.chainID
}

func (bfT *BlockFactory) GetChainInitParameters() dict.Dict {
	return bfT.chainInitParams
}

func (bfT *BlockFactory) GetOriginOutput() *isc.ChainOutputs {
<<<<<<< HEAD
	return bfT.GetChainOutputs(origin.L1Commitment(bfT.chainInitParams, 0))
=======
	return bfT.GetAnchorOutput(origin.L1Commitment(bfT.chainInitParams, 0))
>>>>>>> 9c2279ea
}

func (bfT *BlockFactory) GetOriginBlock() state.Block {
	block, err := bfT.store.BlockByTrieRoot(origin.L1Commitment(bfT.chainInitParams, 0).TrieRoot())
	require.NoError(bfT.t, err)
	return block
}

func (bfT *BlockFactory) GetBlocks(
	count,
	branchingFactor int,
) []state.Block {
	blocks := bfT.GetBlocksFrom(count, branchingFactor, bfT.lastBlockCommitment)
	require.Equal(bfT.t, count, len(blocks))
	bfT.lastBlockCommitment = blocks[count-1].L1Commitment()
	return blocks
}

func (bfT *BlockFactory) GetBlocksFrom(
	count,
	branchingFactor int,
	commitment *state.L1Commitment,
	incrementFactorOpt ...uint64,
) []state.Block {
	var incrementFactor uint64
	if len(incrementFactorOpt) > 0 {
		incrementFactor = incrementFactorOpt[0]
	} else {
		incrementFactor = 1
	}
	result := make([]state.Block, count+1)
	var err error
	result[0], err = bfT.store.BlockByTrieRoot(commitment.TrieRoot())
	require.NoError(bfT.t, err)
	for i := 1; i < len(result); i++ {
		baseIndex := (i + branchingFactor - 2) / branchingFactor
		increment := uint64(1+i%branchingFactor) * incrementFactor
		result[i] = bfT.GetNextBlock(result[baseIndex].L1Commitment(), increment)
	}
	return result[1:]
}

func (bfT *BlockFactory) GetNextBlock(
	commitment *state.L1Commitment,
	incrementOpt ...uint64,
) state.Block {
	stateDraft, err := bfT.store.NewStateDraft(time.Now(), commitment)
	require.NoError(bfT.t, err)
	counterKey := kv.Key(coreutil.StateVarBlockIndex + "counter")
	counterBin := stateDraft.Get(counterKey)
	counter, err := codec.DecodeUint64(counterBin, 0)
	require.NoError(bfT.t, err)
	var increment uint64
	if len(incrementOpt) > 0 {
		increment = incrementOpt[0]
	} else {
		increment = 1
	}
	counterBin = codec.EncodeUint64(counter + increment)
	stateDraft.Mutations().Set(counterKey, counterBin)
	block := bfT.store.Commit(stateDraft)
	// require.EqualValues(t, stateDraft.BlockIndex(), block.BlockIndex())
	newCommitment := block.L1Commitment()

<<<<<<< HEAD
	consumedAnchorOutput := bfT.GetChainOutputs(commitment).AnchorOutput

	newFeatures := lo.Map(consumedAnchorOutput.Features, func(f iotago.Feature, i int) iotago.Feature {
		_, ok := f.(*iotago.StateMetadataFeature)
		if ok {
			return &iotago.StateMetadataFeature{
				Entries: map[iotago.StateMetadataFeatureEntriesKey]iotago.StateMetadataFeatureEntriesValue{"": testutil.DummyStateMetadata(newCommitment).Bytes()},
			}
		}
		return f
	})

	anchorOutput := &iotago.AnchorOutput{
		Amount:            consumedAnchorOutput.Amount,
		Mana:              consumedAnchorOutput.Mana,
		AnchorID:          consumedAnchorOutput.AnchorID,
		StateIndex:        consumedAnchorOutput.StateIndex + 1,
		UnlockConditions:  consumedAnchorOutput.UnlockConditions,
		Features:          newFeatures,
		ImmutableFeatures: consumedAnchorOutput.ImmutableFeatures,
=======
	consumedAnchorOutput := bfT.GetAnchorOutput(commitment).AnchorOutput

	anchorOutput := &iotago.AnchorOutput{
		Amount:            consumedAnchorOutput.Amount,
		AnchorID:          consumedAnchorOutput.AnchorID,
		StateIndex:        consumedAnchorOutput.StateIndex + 1,
		ImmutableFeatures: consumedAnchorOutput.ImmutableFeatures,
		UnlockConditions:  consumedAnchorOutput.UnlockConditions,
		Features:          consumedAnchorOutput.Features,
>>>>>>> 9c2279ea
	}

	anchorOutput.ImmutableFeatureSet().StateMetadata().Entries[""] = testutil.DummyStateMetadata(newCommitment).Bytes()

	anchorOutputID := iotago.OutputIDFromTransactionIDAndIndex(getRandomTxID(bfT.t), 0)
<<<<<<< HEAD
	anchorOutputWithID := isc.NewChainOutputs(anchorOutput, anchorOutputID, nil, iotago.OutputID{})
=======

	accountOutput := iotago.AccountOutput{
		Amount:            iotago.BaseToken(mathrand.Uint64()),
		UnlockConditions:  make(iotago.AccountOutputUnlockConditions, 0),
		Features:          make(iotago.AccountOutputFeatures, 0),
		ImmutableFeatures: make(iotago.AccountOutputImmFeatures, 0),
	}
	rand.Read(accountOutput.AccountID[:])
	accountOutputID := iotago.OutputID{}
	rand.Read(accountOutputID[:])

	// TODO: <lmoe> Added some fake account output/id
	anchorOutputWithID := isc.NewChainOutputs(anchorOutput, anchorOutputID, &accountOutput, accountOutputID)
>>>>>>> 9c2279ea
	bfT.anchorOutputs[newCommitment.BlockHash()] = anchorOutputWithID

	return block
}

func (bfT *BlockFactory) GetStore() state.Store {
	return NewReadOnlyStore(bfT.store)
}

func (bfT *BlockFactory) GetStateDraft(block state.Block) state.StateDraft {
	result, err := bfT.store.NewEmptyStateDraft(block.PreviousL1Commitment())
	require.NoError(bfT.t, err)
	block.Mutations().ApplyTo(result)
	return result
}

<<<<<<< HEAD
func (bfT *BlockFactory) GetChainOutputs(commitment *state.L1Commitment) *isc.ChainOutputs {
=======
func (bfT *BlockFactory) GetAnchorOutput(commitment *state.L1Commitment) *isc.ChainOutputs {
>>>>>>> 9c2279ea
	result, ok := bfT.anchorOutputs[commitment.BlockHash()]
	require.True(bfT.t, ok)
	return result
}

func getRandomTxID(t require.TestingT) iotago.TransactionID {
	var result iotago.TransactionID
	_, err := rand.Read(result[:])
	require.NoError(t, err)
	return result
}<|MERGE_RESOLUTION|>--- conflicted
+++ resolved
@@ -5,7 +5,6 @@
 
 import (
 	"crypto/rand"
-	mathrand "math/rand"
 	"time"
 
 	"github.com/samber/lo"
@@ -45,11 +44,9 @@
 	chainID := isc.ChainIDFromAnchorID(iotago.AnchorIDFromOutputID(anchorOutput0ID))
 	stateAddress := cryptolib.NewKeyPair().GetPublicKey().AsEd25519Address()
 	originCommitment := origin.L1Commitment(chainInitParams, 0)
-	stateMetadata := testutil.DummyStateMetadata(originCommitment)
 	anchorOutput0 := &iotago.AnchorOutput{
 		Amount:   tpkg.TestTokenSupply,
 		AnchorID: chainID.AsAnchorID(), // NOTE: not very correct: origin output's AccountID should be empty; left here to make mocking transitions easier
-<<<<<<< HEAD
 		UnlockConditions: iotago.AnchorOutputUnlockConditions{
 			&iotago.StateControllerAddressUnlockCondition{Address: stateAddress},
 			&iotago.GovernorAddressUnlockCondition{Address: stateAddress},
@@ -65,37 +62,6 @@
 	}
 	anchorOutputs := make(map[state.BlockHash]*isc.ChainOutputs)
 	originOutput := isc.NewChainOutputs(anchorOutput0, anchorOutput0ID, nil, iotago.OutputID{})
-=======
-		ImmutableFeatures: []iotago.Feature{
-			iotago.StateMetadataFeature{
-				Entries: map[iotago.StateMetadataFeatureEntriesKey]iotago.StateMetadataFeatureEntriesValue{
-					"": testutil.DummyStateMetadata(originCommitment).Bytes(),
-				},
-			},
-		},
-		UnlockConditions: []iotago.AnchorOutputUnlockCondition{
-			&iotago.StateControllerAddressUnlockCondition{Address: stateAddress},
-			&iotago.GovernorAddressUnlockCondition{Address: stateAddress},
-		},
-		Features: []iotago.Feature{
-			&iotago.SenderFeature{Address: stateAddress},
-		},
-	}
-
-	accountOutput := iotago.AccountOutput{
-		Amount:            iotago.BaseToken(mathrand.Uint64()),
-		UnlockConditions:  make(iotago.AccountOutputUnlockConditions, 0),
-		Features:          make(iotago.AccountOutputFeatures, 0),
-		ImmutableFeatures: make(iotago.AccountOutputImmFeatures, 0),
-	}
-	rand.Read(accountOutput.AccountID[:])
-	accountOutputID := iotago.OutputID{}
-	rand.Read(accountOutputID[:])
-
-	anchorOutputs := make(map[state.BlockHash]*isc.ChainOutputs)
-	// TODO: <lmoe> Added some fake account output/id
-	originOutput := isc.NewChainOutputs(anchorOutput0, anchorOutput0ID, &accountOutput, accountOutputID)
->>>>>>> 9c2279ea
 	anchorOutputs[originCommitment.BlockHash()] = originOutput
 	chainStore := state.NewStoreWithUniqueWriteMutex(mapdb.NewMapDB())
 	origin.InitChain(chainStore, chainInitParams, 0)
@@ -118,11 +84,7 @@
 }
 
 func (bfT *BlockFactory) GetOriginOutput() *isc.ChainOutputs {
-<<<<<<< HEAD
 	return bfT.GetChainOutputs(origin.L1Commitment(bfT.chainInitParams, 0))
-=======
-	return bfT.GetAnchorOutput(origin.L1Commitment(bfT.chainInitParams, 0))
->>>>>>> 9c2279ea
 }
 
 func (bfT *BlockFactory) GetOriginBlock() state.Block {
@@ -187,7 +149,6 @@
 	// require.EqualValues(t, stateDraft.BlockIndex(), block.BlockIndex())
 	newCommitment := block.L1Commitment()
 
-<<<<<<< HEAD
 	consumedAnchorOutput := bfT.GetChainOutputs(commitment).AnchorOutput
 
 	newFeatures := lo.Map(consumedAnchorOutput.Features, func(f iotago.Feature, i int) iotago.Feature {
@@ -208,39 +169,9 @@
 		UnlockConditions:  consumedAnchorOutput.UnlockConditions,
 		Features:          newFeatures,
 		ImmutableFeatures: consumedAnchorOutput.ImmutableFeatures,
-=======
-	consumedAnchorOutput := bfT.GetAnchorOutput(commitment).AnchorOutput
-
-	anchorOutput := &iotago.AnchorOutput{
-		Amount:            consumedAnchorOutput.Amount,
-		AnchorID:          consumedAnchorOutput.AnchorID,
-		StateIndex:        consumedAnchorOutput.StateIndex + 1,
-		ImmutableFeatures: consumedAnchorOutput.ImmutableFeatures,
-		UnlockConditions:  consumedAnchorOutput.UnlockConditions,
-		Features:          consumedAnchorOutput.Features,
->>>>>>> 9c2279ea
-	}
-
-	anchorOutput.ImmutableFeatureSet().StateMetadata().Entries[""] = testutil.DummyStateMetadata(newCommitment).Bytes()
-
+	}
 	anchorOutputID := iotago.OutputIDFromTransactionIDAndIndex(getRandomTxID(bfT.t), 0)
-<<<<<<< HEAD
 	anchorOutputWithID := isc.NewChainOutputs(anchorOutput, anchorOutputID, nil, iotago.OutputID{})
-=======
-
-	accountOutput := iotago.AccountOutput{
-		Amount:            iotago.BaseToken(mathrand.Uint64()),
-		UnlockConditions:  make(iotago.AccountOutputUnlockConditions, 0),
-		Features:          make(iotago.AccountOutputFeatures, 0),
-		ImmutableFeatures: make(iotago.AccountOutputImmFeatures, 0),
-	}
-	rand.Read(accountOutput.AccountID[:])
-	accountOutputID := iotago.OutputID{}
-	rand.Read(accountOutputID[:])
-
-	// TODO: <lmoe> Added some fake account output/id
-	anchorOutputWithID := isc.NewChainOutputs(anchorOutput, anchorOutputID, &accountOutput, accountOutputID)
->>>>>>> 9c2279ea
 	bfT.anchorOutputs[newCommitment.BlockHash()] = anchorOutputWithID
 
 	return block
@@ -257,11 +188,7 @@
 	return result
 }
 
-<<<<<<< HEAD
 func (bfT *BlockFactory) GetChainOutputs(commitment *state.L1Commitment) *isc.ChainOutputs {
-=======
-func (bfT *BlockFactory) GetAnchorOutput(commitment *state.L1Commitment) *isc.ChainOutputs {
->>>>>>> 9c2279ea
 	result, ok := bfT.anchorOutputs[commitment.BlockHash()]
 	require.True(bfT.t, ok)
 	return result
