// Copyright 2020 IOTA Stiftung
// SPDX-License-Identifier: Apache-2.0

// This runs single chain will all the committees, mempool, state mgr etc.
// The main task for this package to run the protocol as in a threaded environment,
// communicate between ChainMgr, Mempool, StateMgr, NodeConn and ConsensusInstances.
//
// The following threads (goroutines) are running for a chain:
//   - ChainMgr (the main synchronizing thread)
//   - Mempool
//   - StateMgr
//   - Consensus (a thread for each instance).
//
// This object interacts with:
//   - NodeConn.
//   - Administrative functions.
package chain

import (
	"context"
	"fmt"
	"io"
	"slices"
	"sync"
	"time"

	"github.com/iotaledger/hive.go/ds/shrinkingmap"
	"github.com/iotaledger/hive.go/logger"
	iotago "github.com/iotaledger/iota.go/v4"
	"github.com/iotaledger/wasp/packages/chain/chainmanager"
	"github.com/iotaledger/wasp/packages/chain/chaintypes"
	"github.com/iotaledger/wasp/packages/chain/cmt_log"
	"github.com/iotaledger/wasp/packages/chain/cons"
	consGR "github.com/iotaledger/wasp/packages/chain/cons/cons_gr"
	"github.com/iotaledger/wasp/packages/chain/mempool"
	"github.com/iotaledger/wasp/packages/chain/statemanager"
	"github.com/iotaledger/wasp/packages/chain/statemanager/sm_gpa"
	"github.com/iotaledger/wasp/packages/chain/statemanager/sm_gpa/sm_gpa_utils"
	"github.com/iotaledger/wasp/packages/chain/statemanager/sm_snapshots"
	"github.com/iotaledger/wasp/packages/cryptolib"
	"github.com/iotaledger/wasp/packages/gpa"
	"github.com/iotaledger/wasp/packages/isc"
	"github.com/iotaledger/wasp/packages/metrics"
	"github.com/iotaledger/wasp/packages/origin"
	"github.com/iotaledger/wasp/packages/peering"
	"github.com/iotaledger/wasp/packages/registry"
	"github.com/iotaledger/wasp/packages/shutdown"
	"github.com/iotaledger/wasp/packages/state"
	"github.com/iotaledger/wasp/packages/state/indexedstore"
	"github.com/iotaledger/wasp/packages/tcrypto"
	"github.com/iotaledger/wasp/packages/transaction"
	"github.com/iotaledger/wasp/packages/util"
	"github.com/iotaledger/wasp/packages/util/pipe"
	"github.com/iotaledger/wasp/packages/vm/core/blocklog"
	"github.com/iotaledger/wasp/packages/vm/core/governance"
	"github.com/iotaledger/wasp/packages/vm/processors"
)

const (
	msgTypeChainMgr byte = iota
)

var (
	RedeliveryPeriod         = 2 * time.Second
	PrintStatusPeriod        = 3 * time.Second
	ConsensusInstsInAdvance  = 3
	AwaitReceiptCleanupEvery = 100
)

type RequestOutputHandler = func(outputInfo *isc.OutputInfo)

// The Alias Outputs must be passed here in-order. The last alias output in the list
// is the unspent one (if there is a chain of outputs confirmed in a milestone).
type AnchorOutputHandler = func(outputInfo *isc.OutputInfo)

type TxPostHandler = func(tx *iotago.Transaction, confirmed bool)

type MilestoneHandler = func(timestamp time.Time)

type ChainNodeConn interface {
	// Publishing can be canceled via the context.
	// The result must be returned via the callback, unless ctx is canceled first.
	// PublishTX handles promoting and reattachments until the tx is confirmed or the context is canceled.
	PublishTX(
		ctx context.Context,
		chainID isc.ChainID,
		tx *iotago.Transaction,
		callback TxPostHandler,
	) error
	// Alias outputs are expected to be returned in order. Considering the Hornet node, the rules are:
	//   - Upon Attach -- existing unspent alias output is returned FIRST.
	//   - Upon receiving a spent/unspent AO from L1 they are returned in
	//     the same order, as the milestones are issued.
	//   - If a single milestone has several alias outputs, they have to be ordered
	//     according to the chain of TXes.
	//
	// NOTE: Any out-of-order AO will be considered as a rollback or AO by the chain impl.
	AttachChain(
		ctx context.Context,
		chainID isc.ChainID,
		recvRequestCB RequestOutputHandler,
		recvAnchorOutput AnchorOutputHandler,
		recvMilestone MilestoneHandler,
		onChainConnect func(),
		onChainDisconnect func(),
	)
}

type chainNodeImpl struct {
	me                    gpa.NodeID
	nodeIdentity          *cryptolib.KeyPair
	chainID               isc.ChainID
	chainMgr              gpa.AckHandler
	chainStore            indexedstore.IndexedStore
	nodeConn              NodeConnection
	tangleTime            time.Time
	mempool               mempool.Mempool
	stateMgr              statemanager.StateMgr
	recvAnchorOutputPipe pipe.Pipe[*isc.AnchorOutputWithID]
	recvTxPublishedPipe   pipe.Pipe[*txPublished]
	recvMilestonePipe     pipe.Pipe[time.Time]
	consensusInsts        *shrinkingmap.ShrinkingMap[iotago.Ed25519Address, *shrinkingmap.ShrinkingMap[cmt_log.LogIndex, *consensusInst]] // Running consensus instances.
	consOutputPipe        pipe.Pipe[*consOutput]
	consRecoverPipe       pipe.Pipe[*consRecover]
	publishingTXes        *shrinkingmap.ShrinkingMap[iotago.TransactionID, context.CancelFunc] // TX'es now being published.
	procCache             *processors.Cache                                                    // Cache for the SC processors.
	configUpdatedCh       chan *configUpdate
	serversUpdatedPipe    pipe.Pipe[*serversUpdate]
	awaitReceiptActCh     chan *awaitReceiptReq
	awaitReceiptCnfCh     chan *awaitReceiptReq
	stateTrackerAct       StateTracker
	stateTrackerCnf       StateTracker
	blockWAL              sm_gpa_utils.BlockWAL
	//
	// Configuration values.
	consensusDelay   time.Duration
	recoveryTimeout  time.Duration
	validatorAgentID isc.AgentID
	//
	// Information for other components.
	listener               chaintypes.ChainListener // Object expecting event notifications.
	accessLock             *sync.RWMutex            // Mutex for accessing informative fields from other threads.
	activeCommitteeDKShare tcrypto.DKShare          // DKShare of the current active committee.
	activeCommitteeNodes   []*cryptolib.PublicKey   // The nodes acting as a committee for the latest consensus.
	activeAccessNodes      []*cryptolib.PublicKey   // All the nodes authorized for being access nodes (∪{{Self}, accessNodesFromNode, accessNodesFrom{ACT, CNF}}, activeCommitteeNodes}).
	accessNodesFromNode    []*cryptolib.PublicKey   // Access nodes, as configured locally by a user in this node.
	accessNodesFromCNF     []*cryptolib.PublicKey   // Access nodes, as configured in the governance contract (for the active state).
	accessNodesFromACT     []*cryptolib.PublicKey   // Access nodes, as configured in the governance contract (for the confirmed state).
	serverNodes            []*cryptolib.PublicKey   // The nodes we can query (because they consider us an access node).
	latestConfirmedAO      *isc.AnchorOutputWithID // Confirmed by L1, can be lagging from latestActiveAO.
	latestConfirmedState   state.State              // State corresponding to latestConfirmedAO, for performance reasons.
	latestConfirmedStateAO *isc.AnchorOutputWithID // Set only when the corresponding state is retrieved.
	latestActiveAO         *isc.AnchorOutputWithID // This is the AO the chain is build on.
	latestActiveState      state.State              // State corresponding to latestActiveAO, for performance reasons.
	latestActiveStateAO    *isc.AnchorOutputWithID // Set only when the corresponding state is retrieved.
	//
	// Infrastructure.
	netRecvPipe         pipe.Pipe[*peering.PeerMessageIn]
	netPeeringID        peering.PeeringID
	netPeerPubs         map[gpa.NodeID]*cryptolib.PublicKey
	net                 peering.NetworkProvider
	shutdownCoordinator *shutdown.Coordinator
	chainMetrics        *metrics.ChainMetrics
	log                 *logger.Logger
}

type consensusInst struct {
	request    *chainmanager.NeedConsensus
	cancelFunc context.CancelFunc
	consensus  *consGR.ConsGr
	committee  []*cryptolib.PublicKey
}

func (ci *consensusInst) Cancel() {
	if ci.cancelFunc == nil {
		return
	}
	ci.cancelFunc()
	ci.cancelFunc = nil
}

// Used to correlate consensus request with its output.
type consOutput struct {
	request *chainmanager.NeedConsensus
	output  *consGR.Output
}

func (co *consOutput) String() string {
	return fmt.Sprintf("{cons.consOutput, request=%v, output=%v}", co.request, co.output)
}

// Used to correlate consensus request with its output.
type consRecover struct {
	request *chainmanager.NeedConsensus
}

func (cr *consRecover) String() string {
	return fmt.Sprintf("{cons.consRecover, request=%v}", cr.request)
}

// This is event received from the NodeConn as response to PublishTX
type txPublished struct {
	committeeAddr     iotago.Ed25519Address
	logIndex          cmt_log.LogIndex
	txID              iotago.TransactionID
	nextAnchorOutput *isc.AnchorOutputWithID
	confirmed         bool
}

// Represents config update event locally on this node.
type configUpdate struct {
	accessNodes []*cryptolib.PublicKey
}

type serversUpdate struct {
	serverNodes []*cryptolib.PublicKey
}

var _ chaintypes.Chain = &chainNodeImpl{}

//nolint:funlen
func New(
	ctx context.Context,
	log *logger.Logger,
	chainID isc.ChainID,
	chainStore indexedstore.IndexedStore,
	nodeConn NodeConnection,
	nodeIdentity *cryptolib.KeyPair,
	processorConfig *processors.Config,
	dkShareRegistryProvider registry.DKShareRegistryProvider,
	consensusStateRegistry cmt_log.ConsensusStateRegistry,
	recoverFromWAL bool,
	blockWAL sm_gpa_utils.BlockWAL,
	snapshotManager sm_snapshots.SnapshotManager,
	listener chaintypes.ChainListener,
	accessNodesFromNode []*cryptolib.PublicKey,
	net peering.NetworkProvider,
	chainMetrics *metrics.ChainMetrics,
	shutdownCoordinator *shutdown.Coordinator,
	onChainConnect func(),
	onChainDisconnect func(),
	deriveAnchorOutputByQuorum bool,
	pipeliningLimit int,
	consensusDelay time.Duration,
	recoveryTimeout time.Duration,
	validatorAgentID isc.AgentID,
	smParameters sm_gpa.StateManagerParameters,
	mempoolTTL time.Duration,
<<<<<<< HEAD
) (chaintypes.Chain, error) {
=======
	mempoolBroadcastInterval time.Duration,
) (Chain, error) {
>>>>>>> 49309d84
	log.Debugf("Starting the chain, chainID=%v", chainID)
	if listener == nil {
		listener = NewEmptyChainListener()
	}
	if accessNodesFromNode == nil {
		accessNodesFromNode = []*cryptolib.PublicKey{}
	}
	netPeeringID := peering.HashPeeringIDFromBytes(chainID.Bytes(), []byte("ChainManager")) // ChainID × ChainManager
	cni := &chainNodeImpl{
		nodeIdentity:           nodeIdentity,
		chainID:                chainID,
		chainStore:             chainStore,
		nodeConn:               nodeConn,
		tangleTime:             time.Time{}, // Zero time, while we haven't received it from the L1.
		recvAnchorOutputPipe:  pipe.NewInfinitePipe[*isc.AnchorOutputWithID](),
		recvTxPublishedPipe:    pipe.NewInfinitePipe[*txPublished](),
		recvMilestonePipe:      pipe.NewInfinitePipe[time.Time](),
		consensusInsts:         shrinkingmap.New[iotago.Ed25519Address, *shrinkingmap.ShrinkingMap[cmt_log.LogIndex, *consensusInst]](),
		consOutputPipe:         pipe.NewInfinitePipe[*consOutput](),
		consRecoverPipe:        pipe.NewInfinitePipe[*consRecover](),
		publishingTXes:         shrinkingmap.New[iotago.TransactionID, context.CancelFunc](),
		procCache:              processors.MustNew(processorConfig),
		configUpdatedCh:        make(chan *configUpdate, 1),
		serversUpdatedPipe:     pipe.NewInfinitePipe[*serversUpdate](),
		awaitReceiptActCh:      make(chan *awaitReceiptReq, 1),
		awaitReceiptCnfCh:      make(chan *awaitReceiptReq, 1),
		stateTrackerAct:        nil, // Set bellow.
		stateTrackerCnf:        nil, // Set bellow.
		blockWAL:               blockWAL,
		consensusDelay:         consensusDelay,
		recoveryTimeout:        recoveryTimeout,
		validatorAgentID:       validatorAgentID,
		listener:               listener,
		accessLock:             &sync.RWMutex{},
		activeCommitteeDKShare: nil,
		activeCommitteeNodes:   []*cryptolib.PublicKey{},
		activeAccessNodes:      nil, // Set bellow.
		accessNodesFromNode:    nil, // Set bellow.
		accessNodesFromACT:     nil, // Set bellow.
		accessNodesFromCNF:     nil, // Set bellow.
		serverNodes:            nil, // Set bellow.
		latestConfirmedAO:      nil,
		latestConfirmedState:   nil,
		latestConfirmedStateAO: nil,
		latestActiveAO:         nil,
		latestActiveState:      nil,
		latestActiveStateAO:    nil,
		netRecvPipe:            pipe.NewInfinitePipe[*peering.PeerMessageIn](),
		netPeeringID:           netPeeringID,
		netPeerPubs:            map[gpa.NodeID]*cryptolib.PublicKey{},
		net:                    net,
		shutdownCoordinator:    shutdownCoordinator,
		chainMetrics:           chainMetrics,
		log:                    log,
	}

	cni.chainMetrics.Pipe.TrackPipeLen("node-recvAnchorOutputPipe", cni.recvAnchorOutputPipe.Len)
	cni.chainMetrics.Pipe.TrackPipeLen("node-recvTxPublishedPipe", cni.recvTxPublishedPipe.Len)
	cni.chainMetrics.Pipe.TrackPipeLen("node-recvMilestonePipe", cni.recvMilestonePipe.Len)
	cni.chainMetrics.Pipe.TrackPipeLen("node-consOutputPipe", cni.consOutputPipe.Len)
	cni.chainMetrics.Pipe.TrackPipeLen("node-consRecoverPipe", cni.consRecoverPipe.Len)
	cni.chainMetrics.Pipe.TrackPipeLen("node-serversUpdatedPipe", cni.serversUpdatedPipe.Len)
	cni.chainMetrics.Pipe.TrackPipeLen("node-netRecvPipe", cni.netRecvPipe.Len)

	if recoverFromWAL {
		cni.recoverStoreFromWAL(chainStore, blockWAL)
	}
	cni.me = cni.pubKeyAsNodeID(nodeIdentity.GetPublicKey())
	//
	// Create sub-components.
	chainMgr, err := chainmanager.New(
		cni.me,
		cni.chainID,
		cni.chainStore,
		consensusStateRegistry,
		dkShareRegistryProvider,
		cni.pubKeyAsNodeID,
		func() ([]*cryptolib.PublicKey, []*cryptolib.PublicKey) {
			cni.accessLock.RLock()
			defer cni.accessLock.RUnlock()
			return cni.activeAccessNodes, cni.activeCommitteeNodes
		},
		func(ao *isc.AnchorOutputWithID) {
			cni.stateTrackerAct.TrackAnchorOutput(ao, true)
		},
		func(block state.Block) {
			if err := cni.stateMgr.PreliminaryBlock(block); err != nil {
				cni.log.Warnf("Failed to save a preliminary block %v: %v", block.L1Commitment(), err)
			}
		},
		func(dkShare tcrypto.DKShare) {
			cni.accessLock.Lock()
			cni.activeCommitteeDKShare = dkShare
			activeCommitteeNodes := cni.activeCommitteeNodes
			cni.accessLock.Unlock()
			var newCommitteeNodes []*cryptolib.PublicKey
			if dkShare == nil {
				newCommitteeNodes = []*cryptolib.PublicKey{}
			} else {
				newCommitteeNodes = dkShare.GetNodePubKeys()
			}
			if !util.Same(newCommitteeNodes, activeCommitteeNodes) {
				cni.log.Infof("Committee nodes updated to %v, was %v", newCommitteeNodes, activeCommitteeNodes)
				cni.updateAccessNodes(func() {
					cni.activeCommitteeNodes = newCommitteeNodes
				})
			}
		},
		deriveAnchorOutputByQuorum,
		pipeliningLimit,
		cni.chainMetrics.CmtLog,
		cni.log.Named("CM"),
	)
	if err != nil {
		return nil, fmt.Errorf("cannot create chainMgr: %w", err)
	}
	// TODO does it make sense to pass itself (own pub key) here?
	peerPubKeys := []*cryptolib.PublicKey{nodeIdentity.GetPublicKey()}
	peerPubKeys = append(peerPubKeys, cni.accessNodesFromNode...)
	stateMgr, err := statemanager.New(
		ctx,
		cni.chainID,
		nodeIdentity.GetPublicKey(),
		peerPubKeys,
		net,
		blockWAL,
		snapshotManager,
		chainStore,
		shutdownCoordinator.Nested("StateMgr"),
		chainMetrics.StateManager,
		chainMetrics.Pipe,
		cni.log,
		smParameters,
	)
	if err != nil {
		return nil, fmt.Errorf("cannot create stateMgr: %w", err)
	}
	mempool := mempool.New(
		ctx,
		chainID,
		nodeIdentity,
		net,
		cni.log.Named("MP"),
		chainMetrics.Mempool,
		chainMetrics.Pipe,
		cni.listener,
		mempoolTTL,
		mempoolBroadcastInterval,
	)
	cni.chainMgr = gpa.NewAckHandler(cni.me, chainMgr.AsGPA(), RedeliveryPeriod)
	cni.stateMgr = stateMgr
	cni.mempool = mempool
	cni.stateTrackerAct = NewStateTracker(ctx, stateMgr, cni.handleStateTrackerActCB, chainMetrics.StateManager.SetChainActiveStateWant, chainMetrics.StateManager.SetChainActiveStateHave, cni.log.Named("ST.ACT"))
	cni.stateTrackerCnf = NewStateTracker(ctx, stateMgr, cni.handleStateTrackerCnfCB, chainMetrics.StateManager.SetChainConfirmedStateWant, chainMetrics.StateManager.SetChainConfirmedStateHave, cni.log.Named("ST.CNF"))
	cni.updateAccessNodes(func() {
		cni.accessNodesFromNode = accessNodesFromNode
		cni.accessNodesFromACT = []*cryptolib.PublicKey{}
		cni.accessNodesFromCNF = []*cryptolib.PublicKey{}
	})
	cni.updateServerNodes([]*cryptolib.PublicKey{})
	//
	// Connect to the peering network.
	netRecvPipeInCh := cni.netRecvPipe.In()
	unhook := net.Attach(&netPeeringID, peering.ReceiverChain, func(recv *peering.PeerMessageIn) {
		if recv.MsgType != msgTypeChainMgr {
			cni.log.Warnf("Unexpected message, type=%v", recv.MsgType)
			return
		}
		netRecvPipeInCh <- recv
	})
	//
	// Attach to the L1.
	recvRequestCB := func(outputInfo *isc.OutputInfo) {
		log.Debugf("recvRequestCB[%p], consumed=%v, outputID=%v", cni, outputInfo.Consumed(), outputInfo.OutputID.ToHex())
		cni.chainMetrics.NodeConn.L1RequestReceived()
		req, err := isc.OnLedgerFromUTXO(outputInfo.Output, outputInfo.OutputID)
		if err != nil {
			cni.log.Warnf("Cannot create OnLedgerRequest from output: %v", err)
			return
		}
		if req.IsInternalUTXO(cni.chainID) {
			cni.log.Debugf("Ignoring internal UTXO with ID=%v, will not consider it a request: %v", outputInfo.OutputID.ToHex(), req.String())
			return
		}
		cni.mempool.ReceiveOnLedgerRequest(req)
	}
	recvAnchorOutputPipeInCh := cni.recvAnchorOutputPipe.In()
	recvAnchorOutputCB := func(outputInfo *isc.OutputInfo) {
		log.Debugf("recvAnchorOutputCB[%p], %v", cni, outputInfo.OutputID.ToHex())
		cni.chainMetrics.NodeConn.L1AnchorOutputReceived()
		if outputInfo.Consumed() {
			// we don't need to send consumed alias outputs to the pipe
			return
		}
		recvAnchorOutputPipeInCh <- outputInfo.AnchorOutputWithID()
	}
	recvMilestonePipeInCh := cni.recvMilestonePipe.In()
	recvMilestoneCB := func(timestamp time.Time) {
		log.Debugf("recvMilestoneCB[%p], %v", cni, timestamp)
		recvMilestonePipeInCh <- timestamp
	}
	nodeConn.AttachChain(ctx, chainID, recvRequestCB, recvAnchorOutputCB, recvMilestoneCB, onChainConnect, onChainDisconnect)
	//
	// Run the main thread.

	go cni.run(ctx, unhook)
	return cni, nil
}

func (cni *chainNodeImpl) ReceiveOffLedgerRequest(request isc.OffLedgerRequest, sender *cryptolib.PublicKey) error {
	cni.log.Debugf("ReceiveOffLedgerRequest: %v from outside.", request.ID())
	// TODO: What to do with the sender's pub key?
	return cni.mempool.ReceiveOffLedgerRequest(request)
}

func (cni *chainNodeImpl) AwaitRequestProcessed(ctx context.Context, requestID isc.RequestID, confirmed bool) <-chan *blocklog.RequestReceipt {
	query, responseCh := newAwaitReceiptReq(ctx, requestID, cni.log)
	if confirmed {
		cni.awaitReceiptCnfCh <- query
	} else {
		cni.awaitReceiptActCh <- query
	}
	return responseCh
}

func (cni *chainNodeImpl) ConfigUpdated(accessNodesPerNode []*cryptolib.PublicKey) {
	cni.configUpdatedCh <- &configUpdate{accessNodes: accessNodesPerNode}
}

func (cni *chainNodeImpl) ServersUpdated(serverNodes []*cryptolib.PublicKey) {
	cni.serversUpdatedPipe.In() <- &serversUpdate{serverNodes: serverNodes}
}

//nolint:gocyclo
func (cni *chainNodeImpl) run(ctx context.Context, cleanupFunc context.CancelFunc) {
	defer util.ExecuteIfNotNil(cleanupFunc)

	recvAnchorOutputPipeOutCh := cni.recvAnchorOutputPipe.Out()
	recvTxPublishedPipeOutCh := cni.recvTxPublishedPipe.Out()
	recvMilestonePipeOutCh := cni.recvMilestonePipe.Out()
	netRecvPipeOutCh := cni.netRecvPipe.Out()
	consOutputPipeOutCh := cni.consOutputPipe.Out()
	consRecoverPipeOutCh := cni.consRecoverPipe.Out()
	serversUpdatedPipeOutCh := cni.serversUpdatedPipe.Out()
	redeliveryPeriodTicker := time.NewTicker(RedeliveryPeriod)
	consensusDelayTicker := time.NewTicker(cni.consensusDelay)
	for {
		if ctx.Err() != nil {
			if cni.shutdownCoordinator == nil {
				return
			}
			// needs to wait for state mgr and consensusInst
			cni.shutdownCoordinator.WaitNestedWithLogging(1 * time.Second)
			cni.shutdownCoordinator.Done()
			return
		}
		select {
		case txPublishResult, ok := <-recvTxPublishedPipeOutCh:
			if !ok {
				recvTxPublishedPipeOutCh = nil
				continue
			}
			cni.handleTxPublished(ctx, txPublishResult)
		case anchorOutput, ok := <-recvAnchorOutputPipeOutCh:
			if !ok {
				recvAnchorOutputPipeOutCh = nil
				continue
			}
			cni.handleAnchorOutput(ctx, anchorOutput)
		case timestamp, ok := <-recvMilestonePipeOutCh:
			if !ok {
				recvMilestonePipeOutCh = nil
			}
			cni.handleMilestoneTimestamp(timestamp)
		case recv, ok := <-netRecvPipeOutCh:
			if !ok {
				netRecvPipeOutCh = nil
				continue
			}
			cni.handleNetMessage(ctx, recv)
		case recv, ok := <-consOutputPipeOutCh:
			if !ok {
				consOutputPipeOutCh = nil
				continue
			}
			cni.handleConsensusOutput(ctx, recv)
		case recv, ok := <-consRecoverPipeOutCh:
			if !ok {
				consRecoverPipeOutCh = nil
				continue
			}
			cni.handleConsensusRecover(ctx, recv)
		case cfg, ok := <-cni.configUpdatedCh:
			if !ok {
				cni.configUpdatedCh = nil
				continue
			}
			cni.handleAccessNodesConfigUpdated(cfg.accessNodes)
		case srv, ok := <-serversUpdatedPipeOutCh:
			if !ok {
				serversUpdatedPipeOutCh = nil
				continue
			}
			cni.handleServersUpdated(srv.serverNodes)
		case query, ok := <-cni.awaitReceiptActCh:
			if !ok {
				cni.awaitReceiptActCh = nil
				continue
			}
			cni.stateTrackerAct.AwaitRequestReceipt(query) // TODO: Actually have to wait for both: the ACT and CNF, because the node can become access node while waiting for the request.
		case query, ok := <-cni.awaitReceiptCnfCh:
			if !ok {
				cni.awaitReceiptCnfCh = nil
				continue
			}
			cni.stateTrackerCnf.AwaitRequestReceipt(query)
		case resp, ok := <-cni.stateTrackerAct.ChainNodeAwaitStateMgrCh():
			if ok {
				cni.stateTrackerAct.ChainNodeStateMgrResponse(resp)
			}
		case resp, ok := <-cni.stateTrackerCnf.ChainNodeAwaitStateMgrCh():
			if ok {
				cni.stateTrackerCnf.ChainNodeStateMgrResponse(resp)
			}
		case <-consensusDelayTicker.C:
			cni.sendMessages(cni.chainMgr.Input(chainmanager.NewInputCanPropose()))
			cni.handleChainMgrOutput(ctx, cni.chainMgr.Output())
		case t := <-redeliveryPeriodTicker.C:
			cni.sendMessages(cni.chainMgr.Input(cni.chainMgr.MakeTickInput(t)))
			cni.handleChainMgrOutput(ctx, cni.chainMgr.Output())
		case <-ctx.Done():
			continue
		}
	}
}

// The active state is needed by the mempool to cleanup the processed requests, etc.
// The request/receipt awaits are already handled in the StateTracker.
func (cni *chainNodeImpl) handleStateTrackerActCB(st state.State, from, till *isc.AnchorOutputWithID, added, removed []state.Block) {
	cni.log.Debugf("handleStateTrackerActCB: till %v from %v", till, from)
	cni.accessLock.Lock()
	cni.latestActiveState = st
	cni.latestActiveStateAO = till
	latestConfirmedAO := cni.latestConfirmedAO
	cni.accessLock.Unlock()

	// Set the state to match the ActiveOrConfirmed state.
	if latestConfirmedAO == nil || till.GetStateIndex() > latestConfirmedAO.GetStateIndex() {
		l1Commitment := transaction.MustL1CommitmentFromAnchorOutput(till.GetAnchorOutput())
		if err := cni.chainStore.SetLatest(l1Commitment.TrieRoot()); err != nil {
			panic(fmt.Errorf("cannot set L1Commitment=%v as latest: %w", l1Commitment, err))
		}
		cni.log.Debugf("Latest state set to ACT index=%v, trieRoot=%v", till.GetStateIndex(), l1Commitment.TrieRoot())
	}

	newAccessNodes := governance.NewStateAccess(st).AccessNodes()
	if !util.Same(newAccessNodes, cni.accessNodesFromACT) {
		cni.updateAccessNodes(func() {
			cni.accessNodesFromACT = newAccessNodes
		})
	}

	cni.mempool.TrackNewChainHead(st, from, till, added, removed)
}

// The committed state is required here because:
//   - This way we make sure the state has all the blocks till the specified trie root.
//   - We set it as latest here. This is then used in many places to access the latest version of the state.
//
// The request/receipt awaits are already handled in the StateTracker.
func (cni *chainNodeImpl) handleStateTrackerCnfCB(st state.State, from, till *isc.AnchorOutputWithID, added, removed []state.Block) {
	cni.log.Debugf("handleStateTrackerCnfCB: till %v from %v", till, from)
	cni.accessLock.Lock()
	cni.latestConfirmedState = st
	cni.latestConfirmedStateAO = till
	latestActiveStateAO := cni.latestActiveStateAO
	cni.accessLock.Unlock()

	newAccessNodes := governance.NewStateAccess(st).AccessNodes()
	if !util.Same(newAccessNodes, cni.accessNodesFromCNF) {
		cni.updateAccessNodes(func() {
			cni.accessNodesFromCNF = newAccessNodes
		})
	}

	// Set the state to match the ActiveOrConfirmed state.
	if latestActiveStateAO == nil || latestActiveStateAO.GetStateIndex() <= till.GetStateIndex() {
		l1Commitment := transaction.MustL1CommitmentFromAnchorOutput(till.GetAnchorOutput())
		if err := cni.chainStore.SetLatest(l1Commitment.TrieRoot()); err != nil {
			panic(fmt.Errorf("cannot set L1Commitment=%v as latest: %w", l1Commitment, err))
		}
		cni.log.Debugf("Latest state set to CNF index=%v, trieRoot=%v", till.GetStateIndex(), l1Commitment.TrieRoot())
	}
}

func (cni *chainNodeImpl) handleAccessNodesConfigUpdated(accessNodesFromNode []*cryptolib.PublicKey) {
	cni.log.Debugf("handleAccessNodesConfigUpdated")
	cni.updateAccessNodes(func() {
		cni.accessNodesFromNode = accessNodesFromNode
	})
}

func (cni *chainNodeImpl) handleServersUpdated(serverNodes []*cryptolib.PublicKey) {
	cni.log.Debugf("handleServersUpdated")
	cni.updateServerNodes(serverNodes)
}

func (cni *chainNodeImpl) handleTxPublished(ctx context.Context, txPubResult *txPublished) {
	cni.log.Debugf("handleTxPublished")
	if !cni.publishingTXes.Has(txPubResult.txID) {
		return
	}
	cni.publishingTXes.Delete(txPubResult.txID)

	outMsgs := cni.chainMgr.Input(
		chainmanager.NewInputChainTxPublishResult(txPubResult.committeeAddr, txPubResult.logIndex, txPubResult.txID, txPubResult.nextAnchorOutput, txPubResult.confirmed),
	)
	cni.sendMessages(outMsgs)
	cni.handleChainMgrOutput(ctx, cni.chainMgr.Output())
}

func (cni *chainNodeImpl) handleAnchorOutput(ctx context.Context, anchorOutput *isc.AnchorOutputWithID) {
	cni.log.Debugf("handleAnchorOutput: %v", anchorOutput)
	if anchorOutput.GetStateIndex() == 0 {
		initBlock, err := origin.InitChainByAnchorOutput(cni.chainStore, anchorOutput)
		if err != nil {
			cni.log.Errorf("Ignoring InitialAO for the chain: %v", err)
			return
		}
		if err := cni.blockWAL.Write(initBlock); err != nil {
			panic(fmt.Errorf("cannot write initial block to the WAL: %w", err))
		}
	}

	cni.stateTrackerCnf.TrackAnchorOutput(anchorOutput, true)
	cni.stateTrackerAct.TrackAnchorOutput(anchorOutput, false) // ACT state will be equal to CNF or ahead of it.
	outMsgs := cni.chainMgr.Input(
		chainmanager.NewInputAnchorOutputConfirmed(anchorOutput),
	)
	cni.sendMessages(outMsgs)
	cni.handleChainMgrOutput(ctx, cni.chainMgr.Output())
}

func (cni *chainNodeImpl) handleMilestoneTimestamp(timestamp time.Time) {
	cni.log.Debugf("handleMilestoneTimestamp: %v", timestamp)
	cni.tangleTime = timestamp
	cni.mempool.TangleTimeUpdated(timestamp)
	cni.consensusInsts.ForEach(func(address iotago.Ed25519Address, consensusInstances *shrinkingmap.ShrinkingMap[cmt_log.LogIndex, *consensusInst]) bool {
		consensusInstances.ForEach(func(li cmt_log.LogIndex, consensusInstance *consensusInst) bool {
			if consensusInstance.cancelFunc != nil {
				consensusInstance.consensus.Time(timestamp)
			}
			return true
		})
		return true
	})
}

func (cni *chainNodeImpl) handleNetMessage(ctx context.Context, recv *peering.PeerMessageIn) {
	msg, err := cni.chainMgr.UnmarshalMessage(recv.MsgData)
	if err != nil {
		cni.log.Warnf("cannot parse message: %v", err)
		return
	}
	msg.SetSender(cni.pubKeyAsNodeID(recv.SenderPubKey))
	cni.sendMessages(cni.chainMgr.Message(msg))
	cni.handleChainMgrOutput(ctx, cni.chainMgr.Output())
}

func (cni *chainNodeImpl) handleChainMgrOutput(ctx context.Context, outputUntyped gpa.Output) {
	cni.log.Debugf("handleChainMgrOutput: %v", outputUntyped)
	if outputUntyped == nil { // TODO: Will never be nil, fix it.
		// Not sure, if it is OK to terminate them immediately at this point.
		// This is for the case, if the current node is not in a committee of a chain anymore.
		cni.cleanupPublishingTXes(nil)
		return
	}
	output := outputUntyped.(*chainmanager.Output)
	//
	// Start new consensus instances, if needed.
	outputNeedConsensus := output.NeedConsensus()
	if outputNeedConsensus != nil {
		cni.ensureConsensusInput(ctx, outputNeedConsensus)
	}
	//
	// Start publishing TX'es, if there not being posted already.
	outputNeedPostTXes := output.NeedPublishTX()
	outputNeedPostTXes.ForEach(func(ti iotago.TransactionID, needPublishTx *chainmanager.NeedPublishTX) bool {
		txToPost := needPublishTx // Have to take a copy to be used in callback.
		if !cni.publishingTXes.Has(txToPost.TxID) {
			subCtx, subCancel := context.WithCancel(ctx)
			cni.publishingTXes.Set(txToPost.TxID, subCancel)
			publishStart := time.Now()
			if err := cni.nodeConn.PublishTX(subCtx, cni.chainID, txToPost.Tx, func(_ *iotago.Transaction, confirmed bool) {
				cni.chainMetrics.NodeConn.TXPublishResult(confirmed, time.Since(publishStart))
				cni.recvTxPublishedPipe.In() <- &txPublished{
					committeeAddr:     txToPost.CommitteeAddr,
					logIndex:          txToPost.LogIndex,
					txID:              txToPost.TxID,
					nextAnchorOutput: txToPost.NextAnchorOutput,
					confirmed:         confirmed,
				}
			}); err != nil {
				cni.log.Error(err.Error())
			}
			cni.chainMetrics.NodeConn.TXPublishStarted()
		}

		return true
	})

	cni.cleanupPublishingTXes(outputNeedPostTXes)
	//
	// Update info for access by other components.
	cni.accessLock.Lock()
	cni.latestConfirmedAO = output.LatestConfirmedAnchorOutput()
	cni.latestActiveAO = output.LatestActiveAnchorOutput()
	// if cni.latestActiveAO == nil {	// TODO: Check, how is this handled in the case of rejections.
	// 	cni.latestActiveState = nil
	// 	cni.latestActiveStateAO = nil
	// }
	cni.accessLock.Unlock()
}

func (cni *chainNodeImpl) handleConsensusOutput(ctx context.Context, out *consOutput) {
	cni.log.Debugf("handleConsensusOutput, %v", out)
	var chainMgrInput gpa.Input
	switch out.output.Status {
	case cons.Completed:
		chainMgrInput = chainmanager.NewInputConsensusOutputDone(
			out.request.CommitteeAddr,
			out.request.LogIndex,
			out.request.BaseAnchorOutput.OutputID(),
			out.output.Result,
		)
	case cons.Skipped:
		chainMgrInput = chainmanager.NewInputConsensusOutputSkip(
			out.request.CommitteeAddr,
			out.request.LogIndex,
			out.request.BaseAnchorOutput.OutputID(),
		)
	default:
		panic(fmt.Errorf("unexpected output state from consensus: %+v", out))
	}
	// We can cleanup the instances that are BEFORE the instance that produced
	// an output, because all the nodes will eventually get the NextLI messages,
	// and will switch to newer instances.
	cni.cleanupConsensusInsts(out.request.CommitteeAddr, out.request.LogIndex)
	cni.sendMessages(cni.chainMgr.Input(chainMgrInput))
	cni.handleChainMgrOutput(ctx, cni.chainMgr.Output())
}

func (cni *chainNodeImpl) handleConsensusRecover(ctx context.Context, out *consRecover) {
	cni.log.Debugf("handleConsensusRecover: %v", out)
	chainMgrInput := chainmanager.NewInputConsensusTimeout(
		out.request.CommitteeAddr,
		out.request.LogIndex,
	)
	cni.sendMessages(cni.chainMgr.Input(chainMgrInput))
	cni.handleChainMgrOutput(ctx, cni.chainMgr.Output())
}

func (cni *chainNodeImpl) ensureConsensusInput(ctx context.Context, needConsensus *chainmanager.NeedConsensus) {
	ci := cni.ensureConsensusInst(ctx, needConsensus)
	if ci.request == nil {
		outputCB := func(o *consGR.Output) {
			cni.consOutputPipe.In() <- &consOutput{request: needConsensus, output: o}
		}
		recoverCB := func() {
			cni.consRecoverPipe.In() <- &consRecover{request: needConsensus}
		}
		ci.request = needConsensus
		cni.stateTrackerAct.TrackAnchorOutput(needConsensus.BaseAnchorOutput, true)
		ci.consensus.Input(needConsensus.BaseAnchorOutput, outputCB, recoverCB)
	}
}

func (cni *chainNodeImpl) ensureConsensusInst(ctx context.Context, needConsensus *chainmanager.NeedConsensus) *consensusInst {
	committeeAddr := needConsensus.CommitteeAddr
	logIndex := needConsensus.LogIndex
	dkShare := needConsensus.DKShare

	consensusInstances, _ := cni.consensusInsts.GetOrCreate(committeeAddr, func() *shrinkingmap.ShrinkingMap[cmt_log.LogIndex, *consensusInst] {
		return shrinkingmap.New[cmt_log.LogIndex, *consensusInst]()
	})

	addLogIndex := logIndex
	for i := 0; i < ConsensusInstsInAdvance; i++ {
		if !consensusInstances.Has(addLogIndex) {
			consGrCtx, consGrCancel := context.WithCancel(ctx)
			logIndexCopy := addLogIndex
			cgr := consGR.New(
				consGrCtx, cni.chainID, cni.chainStore, dkShare, &logIndexCopy, cni.nodeIdentity,
				cni.procCache, cni.mempool, cni.stateMgr, cni.net,
				cni.validatorAgentID,
				cni.recoveryTimeout, RedeliveryPeriod, PrintStatusPeriod,
				cni.chainMetrics.Consensus,
				cni.chainMetrics.Pipe,
				cni.log.Named(fmt.Sprintf("C-%v.LI-%v", committeeAddr.String()[:10], logIndexCopy)),
			)
			consensusInstances.Set(addLogIndex, &consensusInst{
				cancelFunc: consGrCancel,
				consensus:  cgr,
				committee:  dkShare.GetNodePubKeys(),
			})
			if !cni.tangleTime.IsZero() {
				cgr.Time(cni.tangleTime)
			}
		}
		addLogIndex = addLogIndex.Next()
	}

	consensusInstance, _ := consensusInstances.Get(logIndex)

	// collect all active consensusIDs
	activeConsensusInstances := []consGR.ConsensusID{}
	cni.consensusInsts.ForEach(func(cAddr iotago.Ed25519Address, consMap *shrinkingmap.ShrinkingMap[cmt_log.LogIndex, *consensusInst]) bool {
		consMap.ForEach(func(li cmt_log.LogIndex, _ *consensusInst) bool {
			activeConsensusInstances = append(activeConsensusInstances, consGR.NewConsensusID(&cAddr, &li))
			return true
		})
		return true
	})
	// update the mempool with the list of active consensus instances
	cni.mempool.ConsensusInstancesUpdated(activeConsensusInstances)
	// ----

	return consensusInstance
}

// Cleanup consensus instances, except the instances with LogIndexes above the specified for a particular committee.
// If nils are provided for the keep* variables, all the instances are cleaned up.
func (cni *chainNodeImpl) cleanupConsensusInsts(committeeAddr iotago.Ed25519Address, keepLogIndex cmt_log.LogIndex) {
	consensusInstances, exists := cni.consensusInsts.Get(committeeAddr)
	if !exists {
		return
	}

	consensusInstances.ForEach(func(li cmt_log.LogIndex, consensusInstance *consensusInst) bool {
		if li >= keepLogIndex {
			return true
		}
		cni.log.Debugf("Canceling consensus instance for Committee=%v, LogIndex=%v", committeeAddr.String(), li)

		consensusInstance.Cancel()
		consensusInstances.Delete(li)
		return true
	})

	if consensusInstances.Size() == 0 {
		cni.consensusInsts.Delete(committeeAddr)
	}
}

// Cleanup TX'es that are not needed to be posted anymore.
func (cni *chainNodeImpl) cleanupPublishingTXes(neededPostTXes *shrinkingmap.ShrinkingMap[iotago.TransactionID, *chainmanager.NeedPublishTX]) {
	if neededPostTXes == nil || neededPostTXes.Size() == 0 {
		// just create a new map
		cni.publishingTXes = shrinkingmap.New[iotago.TransactionID, context.CancelFunc]()
		return
	}

	cni.publishingTXes.ForEach(func(txID iotago.TransactionID, cancelFunc context.CancelFunc) bool {
		if !neededPostTXes.Has(txID) { // remove anything that doesn't need a tx to be posted
			cancelFunc()
			cni.publishingTXes.Delete(txID)
		}
		return true
	})
}

func (cni *chainNodeImpl) sendMessages(outMsgs gpa.OutMessages) {
	if outMsgs == nil {
		return
	}
	outMsgs.MustIterate(func(msg gpa.Message) {
		recipientPubKey, ok := cni.netPeerPubs[msg.Recipient()]
		if !ok {
			cni.log.Warnf("Pub key for the recipient not found: %v", msg.Recipient())
			return
		}
		pm := peering.NewPeerMessageData(cni.netPeeringID, peering.ReceiverChain, msgTypeChainMgr, msg)
		cni.net.SendMsgByPubKey(recipientPubKey, pm)
	})
}

// activeAccessNodes = ∪{{Self}, accessNodesFromNode, accessNodesFromACT, accessNodesFromCNF, activeCommitteeNodes}
func (cni *chainNodeImpl) deriveActiveAccessNodes() {
	nodes := []*cryptolib.PublicKey{cni.nodeIdentity.GetPublicKey()}
	index := map[cryptolib.PublicKeyKey]bool{nodes[0].AsKey(): true}
	for _, k := range cni.accessNodesFromNode {
		if _, ok := index[k.AsKey()]; !ok {
			index[k.AsKey()] = true
			nodes = append(nodes, k)
		}
	}
	for _, k := range cni.accessNodesFromACT {
		if _, ok := index[k.AsKey()]; !ok {
			index[k.AsKey()] = true
			nodes = append(nodes, k)
		}
	}
	for _, k := range cni.accessNodesFromCNF {
		if _, ok := index[k.AsKey()]; !ok {
			index[k.AsKey()] = true
			nodes = append(nodes, k)
		}
	}
	for _, k := range cni.activeCommitteeNodes {
		if _, ok := index[k.AsKey()]; !ok {
			index[k.AsKey()] = true
			nodes = append(nodes, k)
		}
	}
	cni.activeAccessNodes = nodes
}

func (cni *chainNodeImpl) updateAccessNodes(update func()) {
	cni.accessLock.Lock()
	oldAccessNodes := cni.activeAccessNodes
	oldCommitteeNodes := cni.activeCommitteeNodes
	update()
	cni.deriveActiveAccessNodes()
	serverNodes := cni.serverNodes
	activeAccessNodes := cni.activeAccessNodes
	activeCommitteeNodes := cni.activeCommitteeNodes
	cni.accessLock.Unlock()
	anSame := util.Same(oldAccessNodes, activeAccessNodes)
	cnSame := util.Same(oldCommitteeNodes, activeCommitteeNodes)
	if !anSame {
		cni.log.Infof("Access nodes updated, active=%+v", activeAccessNodes)
		cni.listener.AccessNodesUpdated(cni.chainID, activeAccessNodes)
	}
	if !anSame || !cnSame {
		if !cnSame {
			cni.log.Infof("Committee nodes updated, active=%+v", activeCommitteeNodes)
		}
		cni.mempool.AccessNodesUpdated(activeCommitteeNodes, activeAccessNodes)
		cni.stateMgr.ChainNodesUpdated(serverNodes, activeAccessNodes, activeCommitteeNodes)
	}
}

func (cni *chainNodeImpl) updateServerNodes(serverNodes []*cryptolib.PublicKey) {
	cni.accessLock.Lock()
	oldServerNodes := cni.serverNodes
	cni.serverNodes = serverNodes
	activeAccessNodes := cni.activeAccessNodes
	activeCommitteeNodes := cni.activeCommitteeNodes
	cni.accessLock.Unlock()
	if oldServerNodes == nil || !util.Same(oldServerNodes, serverNodes) {
		cni.log.Infof("Server nodes updated, servers=%+v", serverNodes)
		cni.mempool.ServerNodesUpdated(activeCommitteeNodes, serverNodes)
		cni.stateMgr.ChainNodesUpdated(serverNodes, activeAccessNodes, activeCommitteeNodes)
		cni.listener.ServerNodesUpdated(cni.chainID, serverNodes)
	}
}

func (cni *chainNodeImpl) pubKeyAsNodeID(pubKey *cryptolib.PublicKey) gpa.NodeID {
	nodeID := gpa.NodeIDFromPublicKey(pubKey)
	if _, ok := cni.netPeerPubs[nodeID]; !ok {
		cni.netPeerPubs[nodeID] = pubKey
	}
	return nodeID
}

////////////////////////////////////////////////////////////////////////////////
// Support functions.

func (cni *chainNodeImpl) ID() isc.ChainID {
	return cni.chainID
}

func (cni *chainNodeImpl) Store() indexedstore.IndexedStore {
	return cni.chainStore
}

func (cni *chainNodeImpl) Processors() *processors.Cache {
	return cni.procCache
}

func (cni *chainNodeImpl) Log() *logger.Logger {
	return cni.log
}

func (cni *chainNodeImpl) LatestAnchorOutput(freshness chaintypes.StateFreshness) (*isc.AnchorOutputWithID, error) {
	cni.accessLock.RLock()
	latestActiveAO := cni.latestActiveStateAO
	latestConfirmedAO := cni.latestConfirmedStateAO
	cni.accessLock.RUnlock()
	switch freshness {
	case chaintypes.ActiveOrCommittedState:
		if latestActiveAO != nil {
			if latestConfirmedAO == nil || latestActiveAO.GetStateIndex() > latestConfirmedAO.GetStateIndex() {
				cni.log.Debugf("LatestAnchorOutput(%v) => active = %v", freshness, latestActiveAO)
				return latestActiveAO, nil
			}
		}
		if latestConfirmedAO != nil {
			cni.log.Debugf("LatestAnchorOutput(%v) => confirmed = %v", freshness, latestConfirmedAO)
			return latestConfirmedAO, nil
		}
		return nil, fmt.Errorf("have no active nor confirmed state")
	case chaintypes.ConfirmedState:
		if latestConfirmedAO != nil {
			cni.log.Debugf("LatestAnchorOutput(%v) => confirmed = %v", freshness, latestConfirmedAO)
			return latestConfirmedAO, nil
		}
		return nil, fmt.Errorf("have no confirmed state")
	case chaintypes.ActiveState:
		if latestActiveAO != nil {
			cni.log.Debugf("LatestAnchorOutput(%v) => active = %v", freshness, latestActiveAO)
			return latestActiveAO, nil
		}
		return nil, fmt.Errorf("have no active state")
	default:
		panic(fmt.Errorf("unexpected StateFreshness: %v", freshness))
	}
}

func (cni *chainNodeImpl) LatestState(freshness chaintypes.StateFreshness) (state.State, error) {
	cni.accessLock.RLock()
	latestActiveState := cni.latestActiveState
	latestConfirmedState := cni.latestConfirmedState
	cni.accessLock.RUnlock()
	switch freshness {
	case chaintypes.ActiveOrCommittedState:
		if latestActiveState != nil {
			if latestConfirmedState == nil || latestActiveState.BlockIndex() > latestConfirmedState.BlockIndex() {
				cni.log.Debugf("LatestState(%v) => active = %v", freshness, latestActiveState)
				return latestActiveState, nil
			}
		}
		if latestConfirmedState != nil {
			cni.log.Debugf("LatestState(%v) => confirmed = %v", freshness, latestConfirmedState)
			return latestConfirmedState, nil
		}
		latestInStore, err := cni.chainStore.LatestState()
		cni.log.Debugf("LatestState(%v) => inStore = %v, %v", freshness, latestInStore, err)
		return latestInStore, err
	case chaintypes.ConfirmedState:
		if latestConfirmedState != nil {
			cni.log.Debugf("LatestState(%v) => confirmed = %v", freshness, latestConfirmedState)
			return latestConfirmedState, nil
		}
		latestInStore, err := cni.chainStore.LatestState()
		cni.log.Debugf("LatestState(%v) => inStore = %v, %v", freshness, latestInStore, err)
		return latestInStore, err
	case chaintypes.ActiveState:
		if latestActiveState != nil {
			cni.log.Debugf("LatestState(%v) => active = %v", freshness, latestActiveState)
			return latestActiveState, nil
		}
		return nil, fmt.Errorf("chain %v has no active state", cni.chainID)
	default:
		panic(fmt.Errorf("unexpected StateFreshness: %v", freshness))
	}
}

func (cni *chainNodeImpl) GetCommitteeInfo() *chaintypes.CommitteeInfo {
	cni.accessLock.RLock()
	dkShare := cni.activeCommitteeDKShare
	cni.accessLock.RUnlock()
	if dkShare == nil {
		return nil // There is no current committee for now.
	}
	committeePubKeys := dkShare.GetNodePubKeys()
	netPeerStatus := cni.net.PeerStatus()
	peerStatus := make([]*chaintypes.PeerStatus, len(committeePubKeys))
	connectedCount := uint16(0)
	for i, nodePubKey := range committeePubKeys {
		index := slices.IndexFunc(netPeerStatus, func(st peering.PeerStatusProvider) bool {
			return st.PubKey().Equals(nodePubKey)
		})
		if index == -1 {
			peerStatus[i] = &chaintypes.PeerStatus{
				Index:      uint16(i),
				PubKey:     nodePubKey,
				PeeringURL: "",
				Connected:  false,
			}
			continue
		}
		peerStatus[i] = &chaintypes.PeerStatus{
			Index:      uint16(i),
			PubKey:     nodePubKey,
			PeeringURL: netPeerStatus[index].PeeringURL(),
			Connected:  netPeerStatus[index].IsAlive(),
		}
		if netPeerStatus[index].IsAlive() {
			connectedCount++
		}
	}
	ci := &chaintypes.CommitteeInfo{
		Address:       dkShare.GetAddress(),
		Size:          dkShare.GetN(),
		Quorum:        dkShare.GetT(),
		QuorumIsAlive: connectedCount >= dkShare.GetT(),
		PeerStatus:    peerStatus,
	}
	return ci
}

func (cni *chainNodeImpl) GetChainNodes() []peering.PeerStatusProvider {
	cni.accessLock.RLock()
	dkShare := cni.activeCommitteeDKShare
	acNodes := cni.activeAccessNodes
	srNodes := cni.serverNodes
	cni.accessLock.RUnlock()
	allNodeKeys := map[cryptolib.PublicKeyKey]*cryptolib.PublicKey{}
	//
	// Add committee nodes.
	if dkShare != nil {
		for _, nodePubKey := range dkShare.GetNodePubKeys() {
			allNodeKeys[nodePubKey.AsKey()] = nodePubKey
		}
	}
	//
	// Add access nodes.
	for _, nodePubKey := range acNodes {
		if _, ok := allNodeKeys[nodePubKey.AsKey()]; !ok {
			allNodeKeys[nodePubKey.AsKey()] = nodePubKey
		}
	}
	//
	// Add server nodes.
	for _, nodePubKey := range srNodes {
		if _, ok := allNodeKeys[nodePubKey.AsKey()]; !ok {
			allNodeKeys[nodePubKey.AsKey()] = nodePubKey
		}
	}
	//
	// Collect the relevant info.
	allNodes := []peering.PeerStatusProvider{}
	netNodes := cni.net.PeerStatus()
	for _, nodeKey := range allNodeKeys {
		index := slices.IndexFunc(netNodes, func(psp peering.PeerStatusProvider) bool {
			return nodeKey.Equals(psp.PubKey())
		})
		if index != -1 {
			allNodes = append(allNodes, netNodes[index])
		}
	}
	return allNodes
}

func (cni *chainNodeImpl) GetCandidateNodes() []*governance.AccessNodeInfo {
	state, err := cni.chainStore.LatestState()
	if err != nil {
		cni.log.Error("Cannot get latest chain state: %v", err)
		return []*governance.AccessNodeInfo{}
	}
	return governance.NewStateAccess(state).CandidateNodes()
}

func (cni *chainNodeImpl) GetChainMetrics() *metrics.ChainMetrics {
	return cni.chainMetrics
}

func (cni *chainNodeImpl) GetConsensusPipeMetrics() chaintypes.ConsensusPipeMetrics {
	return &consensusPipeMetricsImpl{}
}

func (cni *chainNodeImpl) GetConsensusWorkflowStatus() chaintypes.ConsensusWorkflowStatus {
	return &consensusWorkflowStatusImpl{}
}

func (cni *chainNodeImpl) GetMempoolContents() io.Reader {
	return cni.mempool.GetContents()
}

func (cni *chainNodeImpl) recoverStoreFromWAL(chainStore indexedstore.IndexedStore, chainWAL sm_gpa_utils.BlockWAL) {
	//
	// Load all the existing blocks from the WAL.
	blocksAdded := 0
	err := chainWAL.ReadAllByStateIndex(func(stateIndex uint32, block state.Block) bool {
		cni.log.Debugf("TryRecoverStoreFromWAL: Adding a block to the store, stateIndex=%v, l1Commitment=%v, previousL1Commitment=%v", block.StateIndex(), block.L1Commitment(), block.PreviousL1Commitment())
		var stateDraft state.StateDraft
		if block.StateIndex() == 0 {
			stateDraft = chainStore.NewOriginStateDraft()
		} else {
			var stateErr error
			stateDraft, stateErr = chainStore.NewEmptyStateDraft(block.PreviousL1Commitment())
			if stateErr != nil {
				panic(fmt.Errorf("cannot create new state draft for previousL1Commitment=%v: %w", block.PreviousL1Commitment(), stateErr))
			}
		}
		block.Mutations().ApplyTo(stateDraft)
		chainStore.Commit(stateDraft)
		blocksAdded++
		return true
	})
	if err != nil {
		panic(fmt.Errorf("failed to iterate over WAL blocks: %w", err))
	}
	cni.log.Infof("TryRecoverStoreFromWAL: Done, added %v blocks.", blocksAdded)
}

type consensusPipeMetricsImpl struct{}                                        // TODO: Fake data, for now. Review metrics in general.
func (cpm *consensusPipeMetricsImpl) GetEventStateTransitionMsgPipeSize() int { return 0 }
func (cpm *consensusPipeMetricsImpl) GetEventPeerLogIndexMsgPipeSize() int    { return 0 }
func (cpm *consensusPipeMetricsImpl) GetEventACSMsgPipeSize() int             { return 0 }
func (cpm *consensusPipeMetricsImpl) GetEventVMResultMsgPipeSize() int        { return 0 }
func (cpm *consensusPipeMetricsImpl) GetEventTimerMsgPipeSize() int           { return 0 }

type consensusWorkflowStatusImpl struct{}                                       // TODO: Fake data, for now. Review metrics in general.
func (cws *consensusWorkflowStatusImpl) IsStateReceived() bool                  { return false }
func (cws *consensusWorkflowStatusImpl) IsBatchProposalSent() bool              { return false }
func (cws *consensusWorkflowStatusImpl) IsConsensusBatchKnown() bool            { return false }
func (cws *consensusWorkflowStatusImpl) IsVMStarted() bool                      { return false }
func (cws *consensusWorkflowStatusImpl) IsVMResultSigned() bool                 { return false }
func (cws *consensusWorkflowStatusImpl) IsTransactionFinalized() bool           { return false }
func (cws *consensusWorkflowStatusImpl) IsTransactionPosted() bool              { return false }
func (cws *consensusWorkflowStatusImpl) IsTransactionSeen() bool                { return false }
func (cws *consensusWorkflowStatusImpl) IsInProgress() bool                     { return false }
func (cws *consensusWorkflowStatusImpl) GetBatchProposalSentTime() time.Time    { return time.Time{} }
func (cws *consensusWorkflowStatusImpl) GetConsensusBatchKnownTime() time.Time  { return time.Time{} }
func (cws *consensusWorkflowStatusImpl) GetVMStartedTime() time.Time            { return time.Time{} }
func (cws *consensusWorkflowStatusImpl) GetVMResultSignedTime() time.Time       { return time.Time{} }
func (cws *consensusWorkflowStatusImpl) GetTransactionFinalizedTime() time.Time { return time.Time{} }
func (cws *consensusWorkflowStatusImpl) GetTransactionPostedTime() time.Time    { return time.Time{} }
func (cws *consensusWorkflowStatusImpl) GetTransactionSeenTime() time.Time      { return time.Time{} }
func (cws *consensusWorkflowStatusImpl) GetCompletedTime() time.Time            { return time.Time{} }
func (cws *consensusWorkflowStatusImpl) GetCurrentStateIndex() uint32           { return 0 }<|MERGE_RESOLUTION|>--- conflicted
+++ resolved
@@ -246,12 +246,8 @@
 	validatorAgentID isc.AgentID,
 	smParameters sm_gpa.StateManagerParameters,
 	mempoolTTL time.Duration,
-<<<<<<< HEAD
+	mempoolBroadcastInterval time.Duration,
 ) (chaintypes.Chain, error) {
-=======
-	mempoolBroadcastInterval time.Duration,
-) (Chain, error) {
->>>>>>> 49309d84
 	log.Debugf("Starting the chain, chainID=%v", chainID)
 	if listener == nil {
 		listener = NewEmptyChainListener()
