// Copyright 2020 IOTA Stiftung
// SPDX-License-Identifier: Apache-2.0

// A mempool basically does these functions:
//   - Provide a proposed set of requests (refs) for the consensus.
//   - Provide a set of requests for a TX as decided by the consensus.
//   - Share Off-Ledger requests between the committee and the server nodes.
//
// When the consensus asks for a proposal set, the mempool has to determine,
// if a reorg or a rollback has happened and adjust the request set accordingly.
// For this to work the mempool has to maintain not only the requests, but also
// the latest state for which it has provided the proposal. Let's say the mempool
// has provided proposals for PrevAO (AO≡AccountOutput).
//
// Upon reception of the proposal query (ConsensusProposalAsync) for NextAO
// from the consensus, it asks the StateMgr for the virtual state VS(NextAO)
// corresponding to the NextAO and a list of blocks that has to be reverted.
// The state manager collects this information by finding a common ancestor of
// the NextAO and PrevAO, say CommonAO = NextAO ⊓ PrevAO. The blocks to be
// reverted are those in the range (CommonAO, PrevAO].
//
// When the mempool gets VS(NextAO) and RevertBlocks = (CommonAO, PrevAO] it
// re-adds the requests from RevertBlocks to the mempool and then drops the
// requests that are already processed in VS(NextAO). If the RevertBlocks set
// is not empty, it has to drop all the on-ledger requests and re-read them from
// the L1. In the normal execution, we'll have RevertBlocks=∅ and VS(NextAO)
// will differ from VS(PrevAO) in a single block.
//
// The response to the requests decided by the consensus (ConsensusRequestsAsync)
// should be unconditional and should ignore the current state of the requests.
// This call should not modify nor the NextAO not the PrevAO. The state will be
// updated later with the proposal query, because then the chain will know, which
// branch to work on.
//
// Time-locked requests are maintained in the mempool as well. They are provided
// to the proposal based on a tangle time. The tangle time is received from the
// L1 with the milestones.
//
// NOTE: A node looses its off-ledger requests on restart. The on-ledger requests
// will be added back to the mempool by reading them from the L1 node.
//
// TODO: Propose subset of the requests. That's for the next release.
package mempool

import (
	"context"
	"fmt"
	"io"
	"time"

	"github.com/samber/lo"

	"github.com/iotaledger/hive.go/logger"
	consGR "github.com/iotaledger/wasp/packages/chain/cons/cons_gr"
	"github.com/iotaledger/wasp/packages/chain/mempool/distsync"
	"github.com/iotaledger/wasp/packages/cryptolib"
	"github.com/iotaledger/wasp/packages/gpa"
	"github.com/iotaledger/wasp/packages/isc"
	"github.com/iotaledger/wasp/packages/metrics"
	"github.com/iotaledger/wasp/packages/peering"
	"github.com/iotaledger/wasp/packages/state"
	"github.com/iotaledger/wasp/packages/util"
	"github.com/iotaledger/wasp/packages/util/pipe"
	"github.com/iotaledger/wasp/packages/vm/core/accounts"
	"github.com/iotaledger/wasp/packages/vm/core/blocklog"
	"github.com/iotaledger/wasp/packages/vm/core/evm/evmimpl"
	"github.com/iotaledger/wasp/packages/vm/core/governance"
)

const (
	distShareDebugTick      = 10 * time.Second
	distShareTimeTick       = 3 * time.Second
	distShareMaxMsgsPerTick = 100
	distShareRePublishTick  = 5 * time.Second
	waitRequestCleanupEvery = 10
)

// Partial interface for providing chain events to the outside.
// This interface is in the mempool part only because it tracks
// the actual state for checking the consumed requests.
type ChainListener interface {
	// This function is called by the chain when new block is applied to the
	// state. This block might be not confirmed yet, but the chain is going
	// to build the next block on top of this one.
	BlockApplied(chainID isc.ChainID, block state.Block)
}

type Mempool interface {
	consGR.Mempool
	// Invoked by the chain, when new alias output is considered as a tip/head
	// of the chain. Mempool can reorganize its state by removing/rejecting
	// or re-adding some requests, depending on how the head has changed.
	// It can mean simple advance of the chain, or a rollback or a reorg.
	// This function is guaranteed to be called in the order, which is
	// considered the chain block order by the ChainMgr.
	TrackNewChainHead(st state.State, from, till *isc.AccountOutputWithID, added, removed []state.Block) <-chan bool
	// Invoked by the chain when a new off-ledger request is received from a node user.
	// Inter-node off-ledger dissemination is NOT performed via this function.
	ReceiveOnLedgerRequest(request isc.OnLedgerRequest)
	// This is called when this node receives an off-ledger request from a user directly.
	// I.e. when this node is an entry point of the off-ledger request.
	ReceiveOffLedgerRequest(request isc.OffLedgerRequest) error
	// Invoked by the ChainMgr when a time of a tangle changes.
	TangleTimeUpdated(tangleTime time.Time)
	// Invoked by the chain when a set of server nodes has changed.
	// These nodes should be used to disseminate the off-ledger requests.
	ServerNodesUpdated(committeePubKeys []*cryptolib.PublicKey, serverNodePubKeys []*cryptolib.PublicKey)
	AccessNodesUpdated(committeePubKeys []*cryptolib.PublicKey, accessNodePubKeys []*cryptolib.PublicKey)
	ConsensusInstancesUpdated(activeConsensusInstances []consGR.ConsensusID)

	GetContents() io.Reader
}

type RequestPool[V isc.Request] interface {
	Has(reqRef *isc.RequestRef) bool
	Get(reqRef *isc.RequestRef) V
	Add(request V)
	Remove(request V)
	// this removes requests from the pool if predicate returns false
	Filter(predicate func(request V, ts time.Time) bool)
	Iterate(f func(e *typedPoolEntry[V]))
	StatusString() string
	WriteContent(io.Writer)
}

// This implementation tracks single branch of the chain only. I.e. all the consensus
// instances that are asking for requests for alias outputs different than the current
// head (as considered by the ChainMgr) will get empty proposal sets.
//
// In general we can track several branches, but then we have to remember, which
// requests are available in which branches. Can be implemented later, if needed.
type mempoolImpl struct {
	chainID                        isc.ChainID
	tangleTime                     time.Time
	timePool                       TimePool
	onLedgerPool                   RequestPool[isc.OnLedgerRequest]
	offLedgerPool                  *TypedPoolByNonce[isc.OffLedgerRequest]
	distSync                       gpa.GPA
	chainHeadAO                    *isc.AccountOutputWithID
	chainHeadState                 state.State
	serverNodesUpdatedPipe         pipe.Pipe[*reqServerNodesUpdated]
	serverNodes                    []*cryptolib.PublicKey
	accessNodesUpdatedPipe         pipe.Pipe[*reqAccessNodesUpdated]
	accessNodes                    []*cryptolib.PublicKey
	committeeNodes                 []*cryptolib.PublicKey
	consensusInstancesUpdatedPipe  pipe.Pipe[*reqConsensusInstancesUpdated]
	consensusInstances             []consGR.ConsensusID
	waitReq                        WaitReq
	waitChainHead                  []*reqConsensusProposal
	reqConsensusProposalPipe       pipe.Pipe[*reqConsensusProposal]
	reqConsensusRequestsPipe       pipe.Pipe[*reqConsensusRequests]
	reqReceiveOnLedgerRequestPipe  pipe.Pipe[isc.OnLedgerRequest]
	reqReceiveOffLedgerRequestPipe pipe.Pipe[isc.OffLedgerRequest]
	reqTangleTimeUpdatedPipe       pipe.Pipe[time.Time]
	reqTrackNewChainHeadPipe       pipe.Pipe[*reqTrackNewChainHead]
	netRecvPipe                    pipe.Pipe[*peering.PeerMessageIn]
	netPeeringID                   peering.PeeringID
	netPeerPubs                    map[gpa.NodeID]*cryptolib.PublicKey
	net                            peering.NetworkProvider
	activeConsensusInstances       []consGR.ConsensusID
	ttl                            time.Duration // time to live (how much time requests are allowed to sit in the pool without being processed)
	log                            *logger.Logger
	metrics                        *metrics.ChainMempoolMetrics
	listener                       ChainListener
}

var _ Mempool = &mempoolImpl{}

const (
	msgTypeMempool byte = iota
)

type reqServerNodesUpdated struct {
	committeePubKeys  []*cryptolib.PublicKey
	serverNodePubKeys []*cryptolib.PublicKey
}

type reqAccessNodesUpdated struct {
	committeePubKeys  []*cryptolib.PublicKey
	accessNodePubKeys []*cryptolib.PublicKey
}

type reqConsensusInstancesUpdated struct {
	activeConsensusInstances []consGR.ConsensusID
}

type reqConsensusProposal struct {
	ctx         context.Context
<<<<<<< HEAD
	accountOutput *isc.AccountOutputWithID
=======
	aliasOutput *isc.AliasOutputWithID
	consensusID consGR.ConsensusID
>>>>>>> b88dc91e
	responseCh  chan<- []*isc.RequestRef
}

func (r *reqConsensusProposal) Respond(reqRefs []*isc.RequestRef) {
	r.responseCh <- reqRefs
	close(r.responseCh)
}

type reqConsensusRequests struct {
	ctx         context.Context
	requestRefs []*isc.RequestRef
	responseCh  chan<- []isc.Request
}

type reqTrackNewChainHead struct {
	st         state.State
	from       *isc.AccountOutputWithID
	till       *isc.AccountOutputWithID
	added      []state.Block
	removed    []state.Block
	responseCh chan<- bool // only for tests, shouldn't be used in the chain package
}

func New(
	ctx context.Context,
	chainID isc.ChainID,
	nodeIdentity *cryptolib.KeyPair,
	net peering.NetworkProvider,
	log *logger.Logger,
	metrics *metrics.ChainMempoolMetrics,
	pipeMetrics *metrics.ChainPipeMetrics,
	listener ChainListener,
	ttl time.Duration,
) Mempool {
	netPeeringID := peering.HashPeeringIDFromBytes(chainID.Bytes(), []byte("Mempool")) // ChainID × Mempool
	waitReq := NewWaitReq(waitRequestCleanupEvery)
	mpi := &mempoolImpl{
		chainID:                        chainID,
		tangleTime:                     time.Time{},
		timePool:                       NewTimePool(metrics.SetTimePoolSize, log.Named("TIM")),
		onLedgerPool:                   NewTypedPool[isc.OnLedgerRequest](waitReq, metrics.SetOnLedgerPoolSize, metrics.SetOnLedgerReqTime, log.Named("ONL")),
		offLedgerPool:                  NewTypedPoolByNonce[isc.OffLedgerRequest](waitReq, metrics.SetOffLedgerPoolSize, metrics.SetOffLedgerReqTime, log.Named("OFF")),
		chainHeadAO:                    nil,
		serverNodesUpdatedPipe:         pipe.NewInfinitePipe[*reqServerNodesUpdated](),
		serverNodes:                    []*cryptolib.PublicKey{},
		accessNodesUpdatedPipe:         pipe.NewInfinitePipe[*reqAccessNodesUpdated](),
		accessNodes:                    []*cryptolib.PublicKey{},
		committeeNodes:                 []*cryptolib.PublicKey{},
		waitReq:                        waitReq,
		waitChainHead:                  []*reqConsensusProposal{},
		reqConsensusProposalPipe:       pipe.NewInfinitePipe[*reqConsensusProposal](),
		reqConsensusRequestsPipe:       pipe.NewInfinitePipe[*reqConsensusRequests](),
		reqReceiveOnLedgerRequestPipe:  pipe.NewInfinitePipe[isc.OnLedgerRequest](),
		reqReceiveOffLedgerRequestPipe: pipe.NewInfinitePipe[isc.OffLedgerRequest](),
		reqTangleTimeUpdatedPipe:       pipe.NewInfinitePipe[time.Time](),
		reqTrackNewChainHeadPipe:       pipe.NewInfinitePipe[*reqTrackNewChainHead](),
		netRecvPipe:                    pipe.NewInfinitePipe[*peering.PeerMessageIn](),
		netPeeringID:                   netPeeringID,
		netPeerPubs:                    map[gpa.NodeID]*cryptolib.PublicKey{},
		net:                            net,
		consensusInstancesUpdatedPipe:  pipe.NewInfinitePipe[*reqConsensusInstancesUpdated](),
		activeConsensusInstances:       []consGR.ConsensusID{},
		ttl:                            ttl,
		log:                            log,
		metrics:                        metrics,
		listener:                       listener,
	}

	pipeMetrics.TrackPipeLen("mp-serverNodesUpdatedPipe", mpi.serverNodesUpdatedPipe.Len)
	pipeMetrics.TrackPipeLen("mp-accessNodesUpdatedPipe", mpi.accessNodesUpdatedPipe.Len)
	pipeMetrics.TrackPipeLen("mp-reqConsensusProposalPipe", mpi.reqConsensusProposalPipe.Len)
	pipeMetrics.TrackPipeLen("mp-reqConsensusRequestsPipe", mpi.reqConsensusRequestsPipe.Len)
	pipeMetrics.TrackPipeLen("mp-reqReceiveOnLedgerRequestPipe", mpi.reqReceiveOnLedgerRequestPipe.Len)
	pipeMetrics.TrackPipeLen("mp-reqReceiveOffLedgerRequestPipe", mpi.reqReceiveOffLedgerRequestPipe.Len)
	pipeMetrics.TrackPipeLen("mp-reqTangleTimeUpdatedPipe", mpi.reqTangleTimeUpdatedPipe.Len)
	pipeMetrics.TrackPipeLen("mp-reqTrackNewChainHeadPipe", mpi.reqTrackNewChainHeadPipe.Len)
	pipeMetrics.TrackPipeLen("mp-netRecvPipe", mpi.netRecvPipe.Len)

	mpi.distSync = distsync.New(
		mpi.pubKeyAsNodeID(nodeIdentity.GetPublicKey()),
		mpi.distSyncRequestNeededCB,
		mpi.distSyncRequestReceivedCB,
		distShareMaxMsgsPerTick,
		mpi.metrics.SetMissingReqs,
		log,
	)
	netRecvPipeInCh := mpi.netRecvPipe.In()
	unhook := net.Attach(&netPeeringID, peering.ReceiverMempool, func(recv *peering.PeerMessageIn) {
		if recv.MsgType != msgTypeMempool {
			mpi.log.Warnf("Unexpected message, type=%v", recv.MsgType)
			return
		}
		netRecvPipeInCh <- recv
	})
	go mpi.run(ctx, unhook)
	return mpi
}

func (mpi *mempoolImpl) TangleTimeUpdated(tangleTime time.Time) {
	mpi.reqTangleTimeUpdatedPipe.In() <- tangleTime
}

func (mpi *mempoolImpl) TrackNewChainHead(st state.State, from, till *isc.AccountOutputWithID, added, removed []state.Block) <-chan bool {
	responseCh := make(chan bool)
	mpi.reqTrackNewChainHeadPipe.In() <- &reqTrackNewChainHead{st, from, till, added, removed, responseCh}
	return responseCh
}

func (mpi *mempoolImpl) ReceiveOnLedgerRequest(request isc.OnLedgerRequest) {
	mpi.reqReceiveOnLedgerRequestPipe.In() <- request
}

func (mpi *mempoolImpl) ReceiveOffLedgerRequest(request isc.OffLedgerRequest) error {
	if err := mpi.shouldAddOffledgerRequest(request); err != nil {
		return err
	}
	mpi.reqReceiveOffLedgerRequestPipe.In() <- request
	return nil
}

func (mpi *mempoolImpl) ServerNodesUpdated(committeePubKeys, serverNodePubKeys []*cryptolib.PublicKey) {
	mpi.serverNodesUpdatedPipe.In() <- &reqServerNodesUpdated{
		committeePubKeys:  committeePubKeys,
		serverNodePubKeys: serverNodePubKeys,
	}
}

func (mpi *mempoolImpl) AccessNodesUpdated(committeePubKeys, accessNodePubKeys []*cryptolib.PublicKey) {
	mpi.accessNodesUpdatedPipe.In() <- &reqAccessNodesUpdated{
		committeePubKeys:  committeePubKeys,
		accessNodePubKeys: accessNodePubKeys,
	}
}

<<<<<<< HEAD
func (mpi *mempoolImpl) ConsensusProposalAsync(ctx context.Context, accountOutput *isc.AccountOutputWithID) <-chan []*isc.RequestRef {
	res := make(chan []*isc.RequestRef, 1)
	req := &reqConsensusProposal{
		ctx:         ctx,
		accountOutput: accountOutput,
=======
func (mpi *mempoolImpl) ConsensusInstancesUpdated(activeConsensusInstances []consGR.ConsensusID) {
	mpi.consensusInstancesUpdatedPipe.In() <- &reqConsensusInstancesUpdated{
		activeConsensusInstances: activeConsensusInstances,
	}
}

func (mpi *mempoolImpl) ConsensusProposalAsync(ctx context.Context, aliasOutput *isc.AliasOutputWithID, consensusID consGR.ConsensusID) <-chan []*isc.RequestRef {
	res := make(chan []*isc.RequestRef, 1)
	req := &reqConsensusProposal{
		ctx:         ctx,
		aliasOutput: aliasOutput,
		consensusID: consensusID,
>>>>>>> b88dc91e
		responseCh:  res,
	}
	mpi.reqConsensusProposalPipe.In() <- req
	return res
}

func (mpi *mempoolImpl) ConsensusRequestsAsync(ctx context.Context, requestRefs []*isc.RequestRef) <-chan []isc.Request {
	res := make(chan []isc.Request, 1)
	req := &reqConsensusRequests{
		ctx:         ctx,
		requestRefs: requestRefs,
		responseCh:  res,
	}
	mpi.reqConsensusRequestsPipe.In() <- req
	return res
}

func (mpi *mempoolImpl) writeContentAndClose(pw *io.PipeWriter) {
	defer pw.Close()
	mpi.onLedgerPool.WriteContent(pw)
	mpi.offLedgerPool.WriteContent(pw)
}

func (mpi *mempoolImpl) GetContents() io.Reader {
	pr, pw := io.Pipe()
	go mpi.writeContentAndClose(pw)
	return pr
}

func (mpi *mempoolImpl) run(ctx context.Context, cleanupFunc context.CancelFunc) { //nolint:gocyclo
	serverNodesUpdatedPipeOutCh := mpi.serverNodesUpdatedPipe.Out()
	accessNodesUpdatedPipeOutCh := mpi.accessNodesUpdatedPipe.Out()
	consensusInstancesUpdatedPipeOutCh := mpi.consensusInstancesUpdatedPipe.Out()
	reqConsensusProposalPipeOutCh := mpi.reqConsensusProposalPipe.Out()
	reqConsensusRequestsPipeOutCh := mpi.reqConsensusRequestsPipe.Out()
	reqReceiveOnLedgerRequestPipeOutCh := mpi.reqReceiveOnLedgerRequestPipe.Out()
	reqReceiveOffLedgerRequestPipeOutCh := mpi.reqReceiveOffLedgerRequestPipe.Out()
	reqTangleTimeUpdatedPipeOutCh := mpi.reqTangleTimeUpdatedPipe.Out()
	reqTrackNewChainHeadPipeOutCh := mpi.reqTrackNewChainHeadPipe.Out()
	netRecvPipeOutCh := mpi.netRecvPipe.Out()
	debugTicker := time.NewTicker(distShareDebugTick)
	timeTicker := time.NewTicker(distShareTimeTick)
	rePublishTicker := time.NewTicker(distShareRePublishTick)
	for {
		select {
		case recv, ok := <-serverNodesUpdatedPipeOutCh:
			if !ok {
				serverNodesUpdatedPipeOutCh = nil
				break
			}
			mpi.handleServerNodesUpdated(recv)
		case recv, ok := <-accessNodesUpdatedPipeOutCh:
			if !ok {
				accessNodesUpdatedPipeOutCh = nil
				break
			}
			mpi.handleAccessNodesUpdated(recv)
		case recv, ok := <-reqConsensusProposalPipeOutCh:
			if !ok {
				reqConsensusProposalPipeOutCh = nil
				break
			}
			mpi.handleConsensusProposal(recv)
		case recv, ok := <-reqConsensusRequestsPipeOutCh:
			if !ok {
				reqConsensusRequestsPipeOutCh = nil
				break
			}
			mpi.handleConsensusRequests(recv)
		case recv, ok := <-reqReceiveOnLedgerRequestPipeOutCh:
			if !ok {
				reqReceiveOnLedgerRequestPipeOutCh = nil
				break
			}
			mpi.handleReceiveOnLedgerRequest(recv)
		case recv, ok := <-reqReceiveOffLedgerRequestPipeOutCh:
			if !ok {
				reqReceiveOffLedgerRequestPipeOutCh = nil
				break
			}
			mpi.handleReceiveOffLedgerRequest(recv)
		case recv, ok := <-reqTangleTimeUpdatedPipeOutCh:
			if !ok {
				reqTangleTimeUpdatedPipeOutCh = nil
				break
			}
			mpi.handleTangleTimeUpdated(recv)
		case recv, ok := <-reqTrackNewChainHeadPipeOutCh:
			if !ok {
				reqTrackNewChainHeadPipeOutCh = nil
				break
			}
			mpi.handleTrackNewChainHead(recv)
		case recv, ok := <-consensusInstancesUpdatedPipeOutCh:
			if !ok {
				break
			}
			mpi.activeConsensusInstances = recv.activeConsensusInstances
		case recv, ok := <-netRecvPipeOutCh:
			if !ok {
				netRecvPipeOutCh = nil
				continue
			}
			mpi.handleNetMessage(recv)
		case <-debugTicker.C:
			mpi.handleDistSyncDebugTick()
		case <-timeTicker.C:
			mpi.handleDistSyncTimeTick()
		case <-rePublishTicker.C:
			mpi.handleRePublishTimeTick()
		case <-ctx.Done():
			// mpi.serverNodesUpdatedPipe.Close() // TODO: Causes panic: send on closed channel
			// mpi.accessNodesUpdatedPipe.Close()
			// mpi.reqConsensusProposalPipe.Close()
			// mpi.reqConsensusRequestsPipe.Close()
			// mpi.reqReceiveOnLedgerRequestPipe.Close()
			// mpi.reqReceiveOffLedgerRequestPipe.Close()
			// mpi.reqTangleTimeUpdatedPipe.Close()
			// mpi.reqTrackNewChainHeadPipe.Close()
			// mpi.netRecvPipe.Close()
			debugTicker.Stop()
			timeTicker.Stop()
			util.ExecuteIfNotNil(cleanupFunc)
			return
		}
	}
}

// A callback for distSync.
//   - We only return off-ledger requests here.
//   - The requests can be in the mempool
//   - Or they are processed already (a lagging node asks
//     for them), then the state has to be accessed.
func (mpi *mempoolImpl) distSyncRequestNeededCB(requestRef *isc.RequestRef) isc.Request {
	if req := mpi.offLedgerPool.Get(requestRef); req != nil {
		mpi.log.Debugf("responding to RequestNeeded(ref=%v), found in offLedgerPool", requestRef)
		return req
	}
	if mpi.chainHeadState != nil {
		requestID := requestRef.ID
		receipt, err := blocklog.GetRequestReceipt(mpi.chainHeadState, requestID)
		if err == nil && receipt != nil && receipt.Request.IsOffLedger() {
			mpi.log.Debugf("responding to RequestNeeded(ref=%v), found in blockLog", requestRef)
			return receipt.Request
		}
		return nil
	}
	return nil
}

// A callback for distSync.
func (mpi *mempoolImpl) distSyncRequestReceivedCB(request isc.Request) {
	offLedgerReq, ok := request.(isc.OffLedgerRequest)
	if !ok {
		mpi.log.Warn("Dropping non-OffLedger request form dist %T: %+v", request, request)
		return
	}
	if err := mpi.shouldAddOffledgerRequest(offLedgerReq); err == nil {
		mpi.addOffledger(offLedgerReq)
	}
}

func (mpi *mempoolImpl) nonce(account isc.AgentID) uint64 {
	accountsState := accounts.NewStateAccess(mpi.chainHeadState)
	evmState := evmimpl.NewStateAccess(mpi.chainHeadState)

	if evmSender, ok := account.(*isc.EthereumAddressAgentID); ok {
		return evmState.Nonce(evmSender.EthAddress())
	}
	return accountsState.Nonce(account, mpi.chainID)
}

func (mpi *mempoolImpl) shouldAddOffledgerRequest(req isc.OffLedgerRequest) error {
	mpi.log.Debugf("trying to add to mempool, requestID: %s", req.ID().String())
	if err := req.VerifySignature(); err != nil {
		return fmt.Errorf("invalid signature")
	}
	if mpi.offLedgerPool.Has(isc.RequestRefFromRequest(req)) {
		return fmt.Errorf("already in mempool")
	}
	if mpi.chainHeadState == nil {
		return fmt.Errorf("chainHeadState is nil")
	}

	accountNonce := mpi.nonce(req.SenderAccount())
	if req.Nonce() < accountNonce {
		return fmt.Errorf("bad nonce, expected: %d", accountNonce)
	}

	// check user has on-chain balance
	accountsState := accounts.NewStateAccess(mpi.chainHeadState)
	if !accountsState.AccountExists(req.SenderAccount(), mpi.chainID) {
		// make an exception for gov calls (sender is chan owner and target is gov contract)
		governanceState := governance.NewStateAccess(mpi.chainHeadState)
		chainOwner := governanceState.ChainOwnerID()
		isGovRequest := req.SenderAccount().Equals(chainOwner) && req.CallTarget().Contract == governance.Contract.Hname()
		if !isGovRequest {
			return fmt.Errorf("no funds on chain")
		}
	}
	return nil
}

func (mpi *mempoolImpl) addOffledger(request isc.OffLedgerRequest) {
	mpi.offLedgerPool.Add(request)
	mpi.metrics.IncRequestsReceived(request)
	mpi.log.Debugf("accepted by the mempool, requestID: %s", request.ID().String())
}

func (mpi *mempoolImpl) handleServerNodesUpdated(recv *reqServerNodesUpdated) {
	mpi.serverNodes = recv.serverNodePubKeys
	mpi.committeeNodes = recv.committeePubKeys
	mpi.sendMessages(mpi.distSync.Input(distsync.NewInputServerNodes(
		lo.Map(mpi.serverNodes, mpi.pubKeyAsNodeIDMap),
		lo.Map(mpi.committeeNodes, mpi.pubKeyAsNodeIDMap),
	)))
}

func (mpi *mempoolImpl) handleAccessNodesUpdated(recv *reqAccessNodesUpdated) {
	mpi.accessNodes = recv.accessNodePubKeys
	mpi.committeeNodes = recv.committeePubKeys
	mpi.sendMessages(mpi.distSync.Input(distsync.NewInputAccessNodes(
		lo.Map(mpi.accessNodes, mpi.pubKeyAsNodeIDMap),
		lo.Map(mpi.committeeNodes, mpi.pubKeyAsNodeIDMap),
	)))
}

// This implementation only tracks a single branch. So, we will only respond
// to the request matching the TrackNewChainHead call.
func (mpi *mempoolImpl) handleConsensusProposal(recv *reqConsensusProposal) {
	if mpi.chainHeadAO == nil || !recv.accountOutput.Equals(mpi.chainHeadAO) {
		mpi.log.Debugf("handleConsensusProposal, have to wait for chain head to become %v", recv.accountOutput)
		mpi.waitChainHead = append(mpi.waitChainHead, recv)
		return
	}
	mpi.log.Debugf("handleConsensusProposal, already have the chain head %v", recv.accountOutput)
	mpi.handleConsensusProposalForChainHead(recv)
}

func (mpi *mempoolImpl) refsToPropose(consensusID consGR.ConsensusID) []*isc.RequestRef {
	//
	// The case for matching ChainHeadAO and request BaseAO
	reqRefs := []*isc.RequestRef{}
	if !mpi.tangleTime.IsZero() { // Wait for tangle-time to process the on ledger requests.
		mpi.onLedgerPool.Filter(func(request isc.OnLedgerRequest, _ time.Time) bool {
			if isc.RequestIsExpired(request, mpi.tangleTime) {
				return false // Drop it from the mempool
			}
			if isc.RequestIsUnlockable(request, mpi.chainID.AsAddress(), mpi.tangleTime) {
				reqRefs = append(reqRefs, isc.RequestRefFromRequest(request))
			}
			return true // Keep them for now
		})
	}

	mpi.offLedgerPool.Iterate(func(account string, entries []*OrderedPoolEntry[isc.OffLedgerRequest]) {
		agentID, err := isc.AgentIDFromString(account)
		if err != nil {
			panic(fmt.Errorf("invalid agentID string: %s", err.Error()))
		}
		accountNonce := mpi.nonce(agentID)
		for _, e := range entries {
			if time.Since(e.ts) > mpi.ttl { // stop proposing after TTL
				if !lo.Some(mpi.consensusInstances, e.proposedFor) {
					// request not used in active consensus anymore, remove it
					mpi.log.Debugf("refsToPropose, request TTL expired, removing: %s", e.req.ID().String())
					mpi.offLedgerPool.Remove(e.req)
					continue
				}
				mpi.log.Debugf("refsToPropose, request TTL expired, skipping: %s", e.req.ID().String())
				continue
			}

			if e.old {
				// this request was marked as "old", do not propose it
				mpi.log.Debugf("refsToPropose, account: %s, skipping old request: %s", account, e.req.ID().String())
				continue
			}

			reqNonce := e.req.Nonce()
			if reqNonce < accountNonce {
				// nonce too old, delete
				mpi.log.Debugf("refsToPropose, account: %s, removing request (%s) with old nonce (%d) from the pool", account, e.req.ID(), e.req.Nonce())
				mpi.offLedgerPool.Remove(e.req)
				continue
			}

			if reqNonce == accountNonce {
				// expected nonce, add it to the list to propose
				mpi.log.Debugf("refsToPropose, account: %s, proposing reqID %s with nonce: %d", account, e.req.ID().String(), e.req.Nonce())
				reqRefs = append(reqRefs, isc.RequestRefFromRequest(e.req))
				e.proposedFor = append(e.proposedFor, consensusID)
				accountNonce++ // increment the account nonce to match the next valid request
			}
			if reqNonce > accountNonce {
				mpi.log.Debugf("refsToPropose, account: %s, req %s has a nonce %d which is too high (expected %d), won't be proposed", account, e.req.ID().String(), e.req.Nonce(), accountNonce)
				return // no more valid nonces for this account, continue to the next account
			}
		}
	})

	return reqRefs
}

func (mpi *mempoolImpl) handleConsensusProposalForChainHead(recv *reqConsensusProposal) {
	refs := mpi.refsToPropose(recv.consensusID)
	if len(refs) > 0 {
		recv.Respond(refs)
		return
	}

	//
	// Wait for any request.
	mpi.waitReq.WaitAny(recv.ctx, func(_ isc.Request) {
		mpi.handleConsensusProposalForChainHead(recv)
	})
}

func (mpi *mempoolImpl) handleConsensusRequests(recv *reqConsensusRequests) {
	reqs := make([]isc.Request, len(recv.requestRefs))
	missing := []*isc.RequestRef{}
	missingIdx := map[isc.RequestRefKey]int{}
	for i := range reqs {
		reqRef := recv.requestRefs[i]
		reqs[i] = mpi.onLedgerPool.Get(reqRef)
		if reqs[i] == nil {
			reqs[i] = mpi.offLedgerPool.Get(reqRef)
		}
		if reqs[i] == nil && mpi.chainHeadState != nil {
			// Check also the processed backlog, to avoid consensus blocking while waiting for processed request.
			// It will be rejected later (or state branch will change).
			receipt, err := blocklog.GetRequestReceipt(mpi.chainHeadState, reqRef.ID)
			if err == nil && receipt != nil {
				reqs[i] = receipt.Request
			}
		}
		if reqs[i] == nil {
			missing = append(missing, reqRef)
			missingIdx[reqRef.AsKey()] = i
		}
	}
	if len(missing) == 0 {
		recv.responseCh <- reqs
		close(recv.responseCh)
		return
	}
	//
	// Wait for missing requests.
	for i := range missing {
		mpi.sendMessages(mpi.distSync.Input(distsync.NewInputRequestNeeded(recv.ctx, missing[i])))
	}
	mpi.waitReq.WaitMany(recv.ctx, missing, func(req isc.Request) {
		reqRefKey := isc.RequestRefFromRequest(req).AsKey()
		if idx, ok := missingIdx[reqRefKey]; ok {
			reqs[idx] = req
			delete(missingIdx, reqRefKey)
			if len(missingIdx) == 0 {
				recv.responseCh <- reqs
				close(recv.responseCh)
			}
		}
	})
}

func (mpi *mempoolImpl) handleReceiveOnLedgerRequest(request isc.OnLedgerRequest) {
	requestID := request.ID()
	requestRef := isc.RequestRefFromRequest(request)
	//
	// TODO: Do not process anything with SDRUC for now.
	if _, ok := request.Features().ReturnAmount(); ok {
		mpi.log.Warnf("dropping request, because it has ReturnAmount, ID=%v", requestID)
		return
	}
	if request.SenderAccount() == nil {
		// do not process requests without the sender feature
		return
	}
	//
	// Check, maybe mempool already has it.
	if mpi.onLedgerPool.Has(requestRef) || mpi.timePool.Has(requestRef) {
		return
	}
	//
	// Maybe it has been processed before?
	if mpi.chainHeadState != nil {
		processed, err := blocklog.IsRequestProcessed(mpi.chainHeadState, requestID)
		if err != nil {
			panic(fmt.Errorf("cannot check if request was processed: %w", err))
		}
		if processed {
			return
		}
	}
	//
	// Add the request either to the onLedger request pool or time-locked request pool.
	reqUnlockCondSet := request.Output().UnlockConditionSet()
	timeLock := reqUnlockCondSet.Timelock()
	if timeLock != nil {
		expiration := reqUnlockCondSet.Expiration()
		if expiration != nil && timeLock.UnixTime >= expiration.UnixTime {
			// can never be processed, just reject
			return
		}
		if mpi.tangleTime.IsZero() || timeLock.UnixTime > uint32(mpi.tangleTime.Unix()) {
			mpi.timePool.AddRequest(time.Unix(int64(timeLock.UnixTime), 0), request)
			return
		}
	}
	mpi.onLedgerPool.Add(request)
	mpi.metrics.IncRequestsReceived(request)
}

func (mpi *mempoolImpl) handleReceiveOffLedgerRequest(request isc.OffLedgerRequest) {
	mpi.log.Debugf("Received request %v from outside.", request.ID())
	mpi.addOffledger(request)
	mpi.sendMessages(mpi.distSync.Input(distsync.NewInputPublishRequest(request)))
}

func (mpi *mempoolImpl) handleTangleTimeUpdated(tangleTime time.Time) {
	oldTangleTime := mpi.tangleTime
	mpi.tangleTime = tangleTime
	//
	// Add requests from time locked pool.
	reqs := mpi.timePool.TakeTill(tangleTime)
	for i := range reqs {
		switch req := reqs[i].(type) {
		case isc.OnLedgerRequest:
			mpi.onLedgerPool.Add(req)
			mpi.metrics.IncRequestsReceived(req)
		case isc.OffLedgerRequest:
			mpi.offLedgerPool.Add(req)
			mpi.metrics.IncRequestsReceived(req)
		default:
			panic(fmt.Errorf("unexpected request type: %T, %+v", req, req))
		}
	}
	//
	// Notify existing on-ledger requests if that's first time update.
	if oldTangleTime.IsZero() {
		mpi.onLedgerPool.Iterate(func(e *typedPoolEntry[isc.OnLedgerRequest]) {
			mpi.waitReq.MarkAvailable(e.req)
		})
	}
}

// - Re-add all the request from the reverted blocks.
// - Cleanup requests from the blocks that were added.
//
//nolint:gocyclo
func (mpi *mempoolImpl) handleTrackNewChainHead(req *reqTrackNewChainHead) {
	defer close(req.responseCh)
	mpi.log.Debugf("handleTrackNewChainHead, %v from %v, current=%v", req.till, req.from, mpi.chainHeadAO)
	if len(req.removed) != 0 {
		mpi.log.Infof("Reorg detected, removing %v blocks, adding %v blocks", len(req.removed), len(req.added))
		// TODO: For IOTA 2.0: Maybe re-read the state from L1 (when reorgs will become possible).
	}
	//
	// Re-add requests from the blocks that are reverted now.
	for _, block := range req.removed {
		blockReceipts, err := blocklog.RequestReceiptsFromBlock(block)
		if err != nil {
			panic(fmt.Errorf("cannot extract receipts from block: %w", err))
		}
		for _, receipt := range blockReceipts {
			if blocklog.HasUnprocessableRequestBeenRemovedInBlock(block, receipt.Request.ID()) {
				continue // do not add unprocessable requests that were successfully retried back into the mempool in case of a reorg
			}
			mpi.tryReAddRequest(receipt.Request)
		}
	}
	//
	// Cleanup the requests that were consumed in the added blocks.
	for _, block := range req.added {
		blockReceipts, err := blocklog.RequestReceiptsFromBlock(block)
		if err != nil {
			panic(fmt.Errorf("cannot extract receipts from block: %w", err))
		}
		mpi.metrics.IncBlocksPerChain()
		mpi.listener.BlockApplied(mpi.chainID, block)
		for _, receipt := range blockReceipts {
			mpi.metrics.IncRequestsProcessed()
			mpi.tryRemoveRequest(receipt.Request)
		}
		unprocessableRequests, err := blocklog.UnprocessableRequestsAddedInBlock(block)
		if err != nil {
			panic(fmt.Errorf("cannot extract unprocessable requests from block: %w", err))
		}
		for _, req := range unprocessableRequests {
			mpi.metrics.IncRequestsProcessed()
			mpi.tryRemoveRequest(req)
		}
	}
	//
	// Cleanup processed requests, if that's the first time we received the state.
	if mpi.chainHeadState == nil {
		mpi.log.Debugf("Cleanup processed requests based on the received state...")
		mpi.tryCleanupProcessed(req.st)
		mpi.log.Debugf("Cleanup processed requests based on the received state... Done")
	}
	//
	// Record the head state.
	mpi.chainHeadState = req.st
	mpi.chainHeadAO = req.till
	//
	// Process the pending consensus proposal requests if any.
	if len(mpi.waitChainHead) != 0 {
		newWaitChainHead := []*reqConsensusProposal{}
		for i, waiting := range mpi.waitChainHead {
			if waiting.ctx.Err() != nil {
				continue // Drop it.
			}
			if waiting.accountOutput.Equals(mpi.chainHeadAO) {
				mpi.handleConsensusProposalForChainHead(waiting)
				continue // Drop it from wait queue.
			}
			newWaitChainHead = append(newWaitChainHead, mpi.waitChainHead[i])
		}
		mpi.waitChainHead = newWaitChainHead
	}
}

func (mpi *mempoolImpl) handleNetMessage(recv *peering.PeerMessageIn) {
	msg, err := mpi.distSync.UnmarshalMessage(recv.MsgData)
	if err != nil {
		mpi.log.Warnf("cannot parse message: %v", err)
		return
	}
	msg.SetSender(mpi.pubKeyAsNodeID(recv.SenderPubKey))
	outMsgs := mpi.distSync.Message(msg) // Output is handled via callbacks in this case.
	mpi.sendMessages(outMsgs)
}

func (mpi *mempoolImpl) handleDistSyncDebugTick() {
	mpi.log.Debugf(
		"Mempool onLedger=%v, offLedger=%v distSync=%v",
		mpi.onLedgerPool.StatusString(),
		mpi.offLedgerPool.StatusString(),
		mpi.distSync.StatusString(),
	)
}

func (mpi *mempoolImpl) handleDistSyncTimeTick() {
	mpi.sendMessages(mpi.distSync.Input(distsync.NewInputTimeTick()))
}

// Re-send off-ledger messages that are hanging here for a long time.
// Probably not a lot of nodes have them.
func (mpi *mempoolImpl) handleRePublishTimeTick() {
	retryOlder := time.Now().Add(-distShareRePublishTick)
	mpi.offLedgerPool.Filter(func(request isc.OffLedgerRequest, ts time.Time) bool {
		if ts.Before(retryOlder) {
			mpi.sendMessages(mpi.distSync.Input(distsync.NewInputPublishRequest(request)))
		}
		return true
	})
}

func (mpi *mempoolImpl) tryReAddRequest(req isc.Request) {
	switch req := req.(type) {
	case isc.OnLedgerRequest:
		// TODO: For IOTA 2.0: We will have to check, if the request has been reverted with the reorg.
		//
		// For now, the L1 cannot revert committed outputs and all the on-ledger requests
		// are received, when they are committed. Therefore it is safe now to re-add the
		// requests, because they were consumed in an uncommitted (and now reverted) transactions.
		mpi.log.Debugf("re-adding on-ledger request to mempool: %s", req.ID())
		mpi.onLedgerPool.Add(req)
	case isc.OffLedgerRequest:
		mpi.log.Debugf("re-adding off-ledger request to mempool: %s", req.ID())
		mpi.offLedgerPool.Add(req)
	default:
		panic(fmt.Errorf("unexpected request type: %T", req))
	}
}

func (mpi *mempoolImpl) tryRemoveRequest(req isc.Request) {
	switch req := req.(type) {
	case isc.OnLedgerRequest:
		mpi.log.Debugf("removing on-ledger request from mempool: %s", req.ID())
		mpi.onLedgerPool.Remove(req)
	case isc.OffLedgerRequest:
		mpi.log.Debugf("removing off-ledger request from mempool: %s", req.ID())
		mpi.offLedgerPool.Remove(req)
	default:
		mpi.log.Warn("Trying to remove request of unexpected type %T: %+v", req, req)
	}
}

func (mpi *mempoolImpl) tryCleanupProcessed(chainState state.State) {
	mpi.onLedgerPool.Filter(unprocessedPredicate[isc.OnLedgerRequest](chainState, mpi.log))
	mpi.offLedgerPool.Filter(unprocessedPredicate[isc.OffLedgerRequest](chainState, mpi.log))
	mpi.timePool.Filter(unprocessedPredicate[isc.Request](chainState, mpi.log))
}

func (mpi *mempoolImpl) sendMessages(outMsgs gpa.OutMessages) {
	if outMsgs == nil {
		return
	}
	outMsgs.MustIterate(func(msg gpa.Message) {
		pm := peering.NewPeerMessageData(mpi.netPeeringID, peering.ReceiverMempool, msgTypeMempool, msg)
		mpi.net.SendMsgByPubKey(mpi.netPeerPubs[msg.Recipient()], pm)
	})
}

func (mpi *mempoolImpl) pubKeyAsNodeID(pubKey *cryptolib.PublicKey) gpa.NodeID {
	nodeID := gpa.NodeIDFromPublicKey(pubKey)
	if _, ok := mpi.netPeerPubs[nodeID]; !ok {
		mpi.netPeerPubs[nodeID] = pubKey
	}
	return nodeID
}

// To use with lo.Map.
func (mpi *mempoolImpl) pubKeyAsNodeIDMap(nodePubKey *cryptolib.PublicKey, _ int) gpa.NodeID {
	return mpi.pubKeyAsNodeID(nodePubKey)
}

// Have to have it as a separate function to be able to use type params.
func unprocessedPredicate[V isc.Request](chainState state.State, log *logger.Logger) func(V, time.Time) bool {
	return func(request V, ts time.Time) bool {
		requestID := request.ID()

		processed, err := blocklog.IsRequestProcessed(chainState, requestID)
		if err != nil {
			log.Warn("Cannot check if request %v is processed at state.TrieRoot=%v, err=%v", requestID, chainState.TrieRoot(), err)
			return false
		}

		if processed {
			log.Debugf("Request already processed %v at state.TrieRoot=%v", requestID, chainState.TrieRoot())
			return false
		}

		return true
	}
}<|MERGE_RESOLUTION|>--- conflicted
+++ resolved
@@ -185,14 +185,10 @@
 }
 
 type reqConsensusProposal struct {
-	ctx         context.Context
-<<<<<<< HEAD
-	accountOutput *isc.AccountOutputWithID
-=======
-	aliasOutput *isc.AliasOutputWithID
-	consensusID consGR.ConsensusID
->>>>>>> b88dc91e
-	responseCh  chan<- []*isc.RequestRef
+	ctx            context.Context
+	accoountOutput *isc.AccountOutputWithID
+	consensusID    consGR.ConsensusID
+	responseCh     chan<- []*isc.RequestRef
 }
 
 func (r *reqConsensusProposal) Respond(reqRefs []*isc.RequestRef) {
@@ -326,27 +322,19 @@
 	}
 }
 
-<<<<<<< HEAD
-func (mpi *mempoolImpl) ConsensusProposalAsync(ctx context.Context, accountOutput *isc.AccountOutputWithID) <-chan []*isc.RequestRef {
-	res := make(chan []*isc.RequestRef, 1)
-	req := &reqConsensusProposal{
-		ctx:         ctx,
-		accountOutput: accountOutput,
-=======
 func (mpi *mempoolImpl) ConsensusInstancesUpdated(activeConsensusInstances []consGR.ConsensusID) {
 	mpi.consensusInstancesUpdatedPipe.In() <- &reqConsensusInstancesUpdated{
 		activeConsensusInstances: activeConsensusInstances,
 	}
 }
 
-func (mpi *mempoolImpl) ConsensusProposalAsync(ctx context.Context, aliasOutput *isc.AliasOutputWithID, consensusID consGR.ConsensusID) <-chan []*isc.RequestRef {
+func (mpi *mempoolImpl) ConsensusProposalAsync(ctx context.Context, accountOutput *isc.AccountOutputWithID, consensusID consGR.ConsensusID) <-chan []*isc.RequestRef {
 	res := make(chan []*isc.RequestRef, 1)
 	req := &reqConsensusProposal{
-		ctx:         ctx,
-		aliasOutput: aliasOutput,
-		consensusID: consensusID,
->>>>>>> b88dc91e
-		responseCh:  res,
+		ctx:           ctx,
+		accountOutput: accountOutput,
+		consensusID:   consensusID,
+		responseCh:    res,
 	}
 	mpi.reqConsensusProposalPipe.In() <- req
 	return res
