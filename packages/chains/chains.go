--- conflicted
+++ resolved
@@ -41,28 +41,14 @@
 type ChainProvider func(chainID isc.ChainID) chain.Chain
 
 type Chains struct {
-<<<<<<< HEAD
-	ctx                              context.Context
-	log                              *logger.Logger
-	nodeConnection                   chain.NodeConnection
-	processorConfig                  *processors.Config
-	offledgerBroadcastUpToNPeers     int
-	offledgerBroadcastInterval       time.Duration
-	pullMissingRequestsFromCommittee bool
-	deriveAccountOutputByQuorum        bool
-	pipeliningLimit                  int
-	consensusDelay                   time.Duration
-	recoveryTimeout                  time.Duration
-=======
-	ctx                       context.Context
-	log                       *logger.Logger
-	nodeConnection            chain.NodeConnection
-	processorConfig           *processors.Config
-	deriveAliasOutputByQuorum bool
-	pipeliningLimit           int
-	consensusDelay            time.Duration
-	recoveryTimeout           time.Duration
->>>>>>> b88dc91e
+	ctx                         context.Context
+	log                         *logger.Logger
+	nodeConnection              chain.NodeConnection
+	processorConfig             *processors.Config
+	deriveAccountOutputByQuorum bool
+	pipeliningLimit             int
+	consensusDelay              time.Duration
+	recoveryTimeout             time.Duration
 
 	networkProvider              peering.NetworkProvider
 	trustedNetworkManager        peering.TrustedNetworkManager
@@ -117,14 +103,7 @@
 	nodeConnection chain.NodeConnection,
 	processorConfig *processors.Config,
 	validatorAddrStr string,
-<<<<<<< HEAD
-	offledgerBroadcastUpToNPeers int, // TODO: Unused for now.
-	offledgerBroadcastInterval time.Duration, // TODO: Unused for now.
-	pullMissingRequestsFromCommittee bool, // TODO: Unused for now.
 	deriveAccountOutputByQuorum bool,
-=======
-	deriveAliasOutputByQuorum bool,
->>>>>>> b88dc91e
 	pipeliningLimit int,
 	consensusDelay time.Duration,
 	recoveryTimeout time.Duration,
@@ -173,14 +152,7 @@
 		allChains:                           shrinkingmap.New[isc.ChainID, *activeChain](),
 		nodeConnection:                      nodeConnection,
 		processorConfig:                     processorConfig,
-<<<<<<< HEAD
-		offledgerBroadcastUpToNPeers:        offledgerBroadcastUpToNPeers,
-		offledgerBroadcastInterval:          offledgerBroadcastInterval,
-		pullMissingRequestsFromCommittee:    pullMissingRequestsFromCommittee,
-		deriveAccountOutputByQuorum:           deriveAccountOutputByQuorum,
-=======
-		deriveAliasOutputByQuorum:           deriveAliasOutputByQuorum,
->>>>>>> b88dc91e
+		deriveAccountOutputByQuorum:         deriveAccountOutputByQuorum,
 		pipeliningLimit:                     pipeliningLimit,
 		consensusDelay:                      consensusDelay,
 		recoveryTimeout:                     recoveryTimeout,
