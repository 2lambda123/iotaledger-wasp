package chainutil

import (
	"fmt"
	"regexp"
	"time"

	"github.com/ethereum/go-ethereum"
	"github.com/ethereum/go-ethereum/core"
	"github.com/ethereum/go-ethereum/params"

	"github.com/iotaledger/wasp/packages/chain/chaintypes"
	"github.com/iotaledger/wasp/packages/isc"
	"github.com/iotaledger/wasp/packages/vm"
	"github.com/iotaledger/wasp/packages/vm/core/governance"
	"github.com/iotaledger/wasp/packages/vm/gas"
)

var evmErrOutOfGasRegex = regexp.MustCompile("out of gas|intrinsic gas too low")

// EVMEstimateGas executes the given request and discards the resulting chain state. It is useful
// for estimating gas.
<<<<<<< HEAD
func EVMEstimateGas(
	ch chaintypes.ChainCore,
	chainOutputs *isc.ChainOutputs,
	call ethereum.CallMsg,
) (uint64, error) {
=======
func EVMEstimateGas(ch chain.ChainCore, aliasOutput *isc.AliasOutputWithID, call ethereum.CallMsg) (uint64, error) { //nolint:gocyclo,funlen
>>>>>>> e6c8611e
	// Determine the lowest and highest possible gas limits to binary search in between
	intrinsicGas, err := core.IntrinsicGas(call.Data, nil, call.To == nil, true, true, true)
	if err != nil {
		return 0, err
	}
	var (
		lo     uint64 = intrinsicGas - 1
		hi     uint64
		gasCap uint64
	)

	info := getChainInfo(ch)

	maximumPossibleGas := gas.EVMCallGasLimit(info.GasLimits, &info.GasFeePolicy.EVMGasRatio)
	if call.Gas >= params.TxGas {
		hi = call.Gas
	} else {
		hi = maximumPossibleGas
	}

	tokenInfo := ch.TokenInfo()

	if call.GasPrice == nil {
		call.GasPrice = info.GasFeePolicy.GasPriceWei(tokenInfo.Decimals)
	}

	gasCap = hi

	// Create a helper to check if a gas allowance results in an executable transaction
	executable := func(gas uint64) (failed bool, result *vm.RequestResult, err error) {
		call.Gas = gas
		iscReq := isc.NewEVMOffLedgerCallRequest(ch.ID(), call)
		timestamp := time.Now()
		res, err := runISCRequest(ch, chainOutputs, timestamp, iscReq, true)
		if err != nil {
			return true, nil, err
		}
		return res.Receipt.Error != nil, res, nil
	}

	// Execute the binary search and hone in on an executable gas limit
	var lastUsed uint64

	const maxLastUsedAttempts = 2
	lastUsedAttempts := 0

	for lo+1 < hi {
		mid := (hi + lo) / 2
		if lastUsed > lo && lastUsed != mid && lastUsed < hi && lastUsedAttempts < maxLastUsedAttempts {
			// use the last used gas as a better estimation to home in faster
			mid = lastUsed
			// this may turn the binary search into a linear search for some
			// edge cases. We put a limit and after that we default to the
			// binary search.
			lastUsedAttempts++
		}

		var failed bool
		var err error
		failed, res, err := executable(mid)
		if err != nil {
			return 0, err
		}
		if failed {
			lastUsed = 0
			lo = mid
		} else {
			lastUsed = uint64(res.Receipt.GasBurned) // TODO do we need to convert this ISC gas to EVM gas instead of just casting to  uint64 here?
			hi = mid
			if lastUsed == mid {
				// if used gas == gas limit, then use this as the estimation.
				// It may not be the most precise estimation (e.g. lowering the gas
				// limit may end up using less gas), but it's "good enough" and
				// saves a lot of iterations in the binary search.
				break
			}
		}
	}

	// Reject the transaction as invalid if it still fails at the highest allowance
	if hi == gasCap {
		failed, res, err := executable(hi)
		if err != nil {
			return 0, err
		}
		if failed {
			if res.Receipt.Error != nil {
				isOutOfGas, resolvedErr, err := resolveError(ch, res.Receipt.Error)
				if err != nil {
					return 0, err
				}
				if resolvedErr != nil && !isOutOfGas {
					return 0, resolvedErr
				}
			}
			if hi == maximumPossibleGas {
				return 0, fmt.Errorf("request might require more gas than it is allowed by the VM (%d), or will never succeed", gasCap)
			}
			// the specified gas cap is too low
			return 0, fmt.Errorf("gas required exceeds budget (%d)", gasCap)
		}
	}
	return hi, nil
}

func getChainInfo(ch chaintypes.ChainCore) *isc.ChainInfo {
	return governance.NewStateAccess(mustLatestState(ch)).ChainInfo(ch.ID())
}

func resolveError(ch chaintypes.ChainCore, receiptError *isc.UnresolvedVMError) (isOutOfGas bool, resolved *isc.VMError, err error) {
	if receiptError.ErrorCode == vm.ErrGasBudgetExceeded.Code() {
		// out of gas when charging ISC gas
		return true, nil, nil
	}
	vmerr, resolvingErr := ResolveError(ch, receiptError)
	if resolvingErr != nil {
		return true, nil, fmt.Errorf("error resolving vmerror: %w", resolvingErr)
	}
	if evmErrOutOfGasRegex.Match([]byte(vmerr.Error())) {
		// increase gas
		return true, vmerr, nil
	}
	return false, vmerr, nil
}<|MERGE_RESOLUTION|>--- conflicted
+++ resolved
@@ -20,15 +20,11 @@
 
 // EVMEstimateGas executes the given request and discards the resulting chain state. It is useful
 // for estimating gas.
-<<<<<<< HEAD
 func EVMEstimateGas(
 	ch chaintypes.ChainCore,
 	chainOutputs *isc.ChainOutputs,
 	call ethereum.CallMsg,
-) (uint64, error) {
-=======
-func EVMEstimateGas(ch chain.ChainCore, aliasOutput *isc.AliasOutputWithID, call ethereum.CallMsg) (uint64, error) { //nolint:gocyclo,funlen
->>>>>>> e6c8611e
+) (uint64, error) { //nolint:gocyclo,funlen
 	// Determine the lowest and highest possible gas limits to binary search in between
 	intrinsicGas, err := core.IntrinsicGas(call.Data, nil, call.To == nil, true, true, true)
 	if err != nil {
