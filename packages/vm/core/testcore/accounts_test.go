--- conflicted
+++ resolved
@@ -11,18 +11,14 @@
 	"github.com/stretchr/testify/require"
 
 	iotago "github.com/iotaledger/iota.go/v4"
-	"github.com/iotaledger/iota.go/v4/tpkg"
 	"github.com/iotaledger/wasp/packages/cryptolib"
 	"github.com/iotaledger/wasp/packages/isc"
 	"github.com/iotaledger/wasp/packages/kv/codec"
 	"github.com/iotaledger/wasp/packages/kv/dict"
 	"github.com/iotaledger/wasp/packages/origin"
 	"github.com/iotaledger/wasp/packages/solo"
-<<<<<<< HEAD
 	"github.com/iotaledger/wasp/packages/testutil"
-=======
 	"github.com/iotaledger/wasp/packages/testutil/testdbhash"
->>>>>>> 0eb35c50
 	"github.com/iotaledger/wasp/packages/testutil/testmisc"
 	"github.com/iotaledger/wasp/packages/testutil/utxodb"
 	"github.com/iotaledger/wasp/packages/util"
@@ -1062,72 +1058,60 @@
 
 func TestUnprocessableWithPruning(t *testing.T) {
 	testUnprocessable(t, dict.Dict{
-<<<<<<< HEAD
 		origin.ParamBlockKeepAmount: codec.Int32.Encode(1),
-	})
-}
-
-func testUnprocessable(t *testing.T, originParams dict.Dict) {
+	}, true)
+}
+
+func testUnprocessable(t *testing.T, originParams dict.Dict, verifyHash bool) {
 	t.SkipNow() // FIXME
 
-=======
-		origin.ParamBlockKeepAmount: codec.EncodeInt32(1),
-	}, true)
-}
-
-func testUnprocessable(t *testing.T, originParams dict.Dict, verifyHash bool) {
->>>>>>> 0eb35c50
 	v := initDepositTest(t, originParams)
 	v.ch.MustDepositBaseTokensToL2(2*isc.Million, v.user)
 
-	// create two foundries and mint 1 token each
+	// create many foundries and mint 1 token each
 	_, nativeTokenID1 := v.createFoundryAndMint(big.NewInt(1), big.NewInt(1))
 	_, nativeTokenID2 := v.createFoundryAndMint(big.NewInt(1), big.NewInt(1))
 
-	assets := isc.NewAssets(1*isc.Million, iotago.NativeTokenSum{
+	allTokens := iotago.NativeTokenSum{
 		nativeTokenID1: big.NewInt(1),
 		nativeTokenID2: big.NewInt(1),
-	})
-
-	withdrawReq := solo.NewCallParamsEx("accounts", "withdraw").
-		WithAllowance(assets).
-		WithMaxAffordableGasBudget()
-	_, err := v.ch.PostRequestOffLedger(withdrawReq, v.user)
-	require.NoError(t, err)
+	}
+
+	for id, amount := range allTokens {
+		_, err := v.ch.PostRequestOffLedger(
+			solo.NewCallParams(accounts.FuncWithdraw.Message()).
+				WithAllowance(isc.NewAssets(1*isc.Million, iotago.NativeTokenSum{id: amount})).
+				WithMaxAffordableGasBudget(),
+			v.user,
+		)
+		require.NoError(t, err)
+	}
 
 	// move the native tokens to a new user that doesn't have on-chain balance
 	newUser, newUserAddress := v.env.NewKeyPairWithFunds(v.env.NewSeedFromIndex(20))
 	newUserAgentID := isc.NewAgentID(newUserAddress)
-	v.env.SendL1(newUserAddress, assets, v.user)
-<<<<<<< HEAD
-=======
-
-	// also create an NFT
-	iscNFT, _, err := v.ch.Env.MintNFTL1(v.user, newUserAddress, []byte("foobar"))
-	require.NoError(t, err)
->>>>>>> 0eb35c50
-
-	require.NotZero(t, v.env.L1Assets(newUserAddress).NativeTokens.ValueOrBigInt0(nativeTokenID1).Uint64())
-	require.NotZero(t, v.env.L1Assets(newUserAddress).NativeTokens.ValueOrBigInt0(nativeTokenID2).Uint64())
+	for id, amount := range allTokens {
+		v.env.SendL1(newUserAddress, isc.NewFungibleTokens(0, iotago.NativeTokenSum{id: amount}), v.user)
+	}
+
+	for id := range allTokens {
+		require.NotZero(t, v.env.L1Assets(newUserAddress).NativeTokens.ValueOrBigInt0(id).Uint64())
+	}
 
 	// try to deposit all native tokens in a request with just the minimum SD
 	unprocessableReq := solo.NewCallParams(accounts.FuncDeposit.Message()).
-		WithFungibleTokens(isc.NewAssets(0, assets.NativeTokens))
+		WithFungibleTokens(isc.NewAssets(0, allTokens))
 
 	tx, receipt, _, err := v.ch.PostRequestSyncExt(unprocessableReq, newUser)
 	require.Error(t, err)
 	testmisc.RequireErrorToBe(t, err, "request has been skipped")
 	require.Nil(t, receipt) // nil receipt means the request was not processed
 
-<<<<<<< HEAD
-	txReqs, err := v.ch.Env.RequestsForChain(tx.Transaction, v.ch.ChainID)
-=======
 	if verifyHash {
 		testdbhash.VerifyContractStateHash(v.env, blocklog.Contract, "", t.Name())
 	}
 
-	txReqs, err := v.ch.Env.RequestsForChain(tx, v.ch.ChainID)
->>>>>>> 0eb35c50
+	txReqs, err := v.ch.Env.RequestsForChain(tx.Transaction, v.ch.ChainID)
 	require.NoError(t, err)
 	unprocessableReqID := txReqs[0].ID()
 
@@ -1202,7 +1186,7 @@
 
 	// --
 	// try to withdrawa the native tokens
-	err = v.ch.Withdraw(isc.NewAssets(1*isc.Million, assets.NativeTokens), newUser)
+	err = v.ch.Withdraw(isc.NewAssets(1*isc.Million, allTokens), newUser)
 	require.NoError(t, err)
 
 	require.Len(t, v.ch.L2Assets(newUserAgentID).NativeTokens, 0)
@@ -1439,16 +1423,11 @@
 		// post a dummy request to make the chain progress to the next block
 		ch.PostRequestOffLedger(solo.NewCallParamsEx("foo", "bar"), wallet)
 
-<<<<<<< HEAD
+		testdbhash.VerifyContractStateHash(env, accounts.Contract, "", t.Name()+"2")
+
 		ret, err = ch.CallView(accounts.ViewNFTIDbyMintID.Message(mintID))
 		require.NoError(t, err)
 		NFTIDInCollection, err := accounts.ViewNFTIDbyMintID.Output.Decode(ret)
-=======
-		testdbhash.VerifyContractStateHash(env, accounts.Contract, "", t.Name()+"2")
-
-		ret, err = ch.CallView(accounts.Contract.Name, accounts.ViewNFTIDbyMintID.Name,
-			accounts.ParamMintID, mintID)
->>>>>>> 0eb35c50
 		require.NoError(t, err)
 
 		ret, err = ch.CallView(accounts.ViewNFTData.Message(NFTIDInCollection))
