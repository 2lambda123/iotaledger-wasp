--- conflicted
+++ resolved
@@ -15,21 +15,10 @@
     // TODO: this value is set at contract creation, and may get outdated
     uint256 private _maximumSupply;
 
-<<<<<<< HEAD
     /**
      * @dev Returns the native token ID.
      * @return The native token ID.
      */
-    function nativeTokenID() public override view returns (NativeTokenID memory) {
-        return _nativeTokenID;
-    }
-
-    /**
-     * @dev Returns the total supply of the native tokens.
-     * @return The total supply of the native tokens.
-     */
-    function totalSupply() public override view returns (uint256) {
-=======
     function nativeTokenID()
         public
         view
@@ -39,8 +28,11 @@
         return _nativeTokenID;
     }
 
+    /**
+     * @dev Returns the total supply of the native tokens.
+     * @return The total supply of the native tokens.
+     */
     function totalSupply() public view override returns (uint256) {
->>>>>>> 0d1b7dba
         return _maximumSupply;
     }
 }