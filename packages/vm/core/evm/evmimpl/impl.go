--- conflicted
+++ resolved
@@ -434,13 +434,9 @@
 		ctx.Privileged().GasBurnEnable(true)
 		gasErr := panicutil.CatchPanic(
 			func() {
-<<<<<<< HEAD
-				ctx.Gas().Burn(gas.BurnCodeEVM1P, uint64(gas.EVMGasToISC(res.UsedGas, &gasRatio)))
-=======
 				if res != nil {
-					ctx.Gas().Burn(gas.BurnCodeEVM1P, gas.EVMGasToISC(res.UsedGas, &gasRatio))
+					ctx.Gas().Burn(gas.BurnCodeEVM1P, uint64(gas.EVMGasToISC(res.UsedGas, &gasRatio)))
 				}
->>>>>>> 0a3168c7
 			},
 		)
 		ctx.Privileged().GasBurnEnable(false)
