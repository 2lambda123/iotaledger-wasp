--- conflicted
+++ resolved
@@ -25,7 +25,6 @@
 	"github.com/ethereum/go-ethereum/params"
 	"github.com/stretchr/testify/require"
 
-	iotago "github.com/iotaledger/iota.go/v4"
 	"github.com/iotaledger/wasp/packages/evm/evmtest"
 	"github.com/iotaledger/wasp/packages/hashing"
 	"github.com/iotaledger/wasp/packages/kv"
@@ -145,22 +144,14 @@
 
 type context struct {
 	state     dict.Dict
-<<<<<<< HEAD
-	bal       map[common.Address]iotago.BaseToken
-=======
 	bal       map[common.Address]*big.Int
->>>>>>> 2e9648c7
 	snapshots []*context
 	timestamp uint64
 }
 
 var _ Context = &context{}
 
-<<<<<<< HEAD
-func newContext(supply map[common.Address]iotago.BaseToken) *context {
-=======
 func newContext(supply map[common.Address]*big.Int) *context {
->>>>>>> 2e9648c7
 	return &context{
 		state: dict.Dict{},
 		bal:   supply,
@@ -199,18 +190,6 @@
 	return ctx.timestamp
 }
 
-<<<<<<< HEAD
-func (ctx *context) GetBaseTokensBalance(addr common.Address) iotago.BaseToken {
-	return ctx.bal[addr]
-}
-
-func (ctx *context) AddBaseTokensBalance(addr common.Address, amount iotago.BaseToken) {
-	ctx.bal[addr] += ctx.bal[addr]
-}
-
-func (ctx *context) SubBaseTokensBalance(addr common.Address, amount iotago.BaseToken) {
-	ctx.bal[addr] -= amount
-=======
 func (ctx *context) GetBaseTokensBalance(addr common.Address) *big.Int {
 	bal := ctx.bal[addr]
 	if bal == nil {
@@ -225,7 +204,6 @@
 
 func (ctx *context) SubBaseTokensBalance(addr common.Address, amount *big.Int) {
 	ctx.bal[addr] = new(big.Int).Sub(ctx.bal[addr], amount)
->>>>>>> 2e9648c7
 }
 
 func (*context) BaseTokensDecimals() uint32 {
@@ -250,17 +228,10 @@
 	faucet, err := crypto.GenerateKey()
 	require.NoError(t, err)
 	faucetAddress := crypto.PubkeyToAddress(faucet.PublicKey)
-<<<<<<< HEAD
-	faucetSupply := iotago.BaseToken(math.MaxUint64)
-
-	genesisAlloc := map[common.Address]core.GenesisAccount{}
-	ctx := newContext(map[common.Address]iotago.BaseToken{
-=======
 	faucetSupply := new(big.Int).SetUint64(math.MaxUint64)
 
 	genesisAlloc := map[common.Address]core.GenesisAccount{}
 	ctx := newContext(map[common.Address]*big.Int{
->>>>>>> 2e9648c7
 		faucetAddress: faucetSupply,
 	})
 
@@ -336,11 +307,7 @@
 	require.NoError(t, err)
 
 	genesisAlloc := map[common.Address]core.GenesisAccount{}
-<<<<<<< HEAD
-	ctx := newContext(map[common.Address]iotago.BaseToken{})
-=======
 	ctx := newContext(map[common.Address]*big.Int{})
->>>>>>> 2e9648c7
 
 	Init(ctx.State(), evm.DefaultChainID, ctx.GasLimits(), ctx.Timestamp(), genesisAlloc)
 	ctx.timestamp++
@@ -469,11 +436,7 @@
 	require.NoError(t, err)
 
 	genesisAlloc := map[common.Address]core.GenesisAccount{}
-<<<<<<< HEAD
-	ctx := newContext(map[common.Address]iotago.BaseToken{})
-=======
 	ctx := newContext(map[common.Address]*big.Int{})
->>>>>>> 2e9648c7
 
 	Init(ctx.State(), evm.DefaultChainID, ctx.GasLimits(), ctx.Timestamp(), genesisAlloc)
 	ctx.timestamp++
@@ -542,11 +505,7 @@
 
 func TestERC20Contract(t *testing.T) {
 	genesisAlloc := map[common.Address]core.GenesisAccount{}
-<<<<<<< HEAD
-	ctx := newContext(map[common.Address]iotago.BaseToken{})
-=======
 	ctx := newContext(map[common.Address]*big.Int{})
->>>>>>> 2e9648c7
 
 	Init(ctx.State(), evm.DefaultChainID, ctx.GasLimits(), ctx.Timestamp(), genesisAlloc)
 	ctx.timestamp++
@@ -673,11 +632,7 @@
 	require.NoError(b, err)
 
 	genesisAlloc := map[common.Address]core.GenesisAccount{}
-<<<<<<< HEAD
-	ctx := newContext(map[common.Address]iotago.BaseToken{})
-=======
 	ctx := newContext(map[common.Address]*big.Int{})
->>>>>>> 2e9648c7
 
 	Init(ctx.State(), evm.DefaultChainID, ctx.GasLimits(), ctx.Timestamp(), genesisAlloc)
 	ctx.timestamp++
