package accounts

import (
	"math"
	"math/big"

	"github.com/samber/lo"

	iotago "github.com/iotaledger/iota.go/v4"
	"github.com/iotaledger/wasp/packages/isc"
	"github.com/iotaledger/wasp/packages/isc/coreutil"
	"github.com/iotaledger/wasp/packages/kv"
	"github.com/iotaledger/wasp/packages/kv/codec"
	"github.com/iotaledger/wasp/packages/kv/dict"
)

var Contract = coreutil.NewContract(coreutil.CoreContractAccounts)

var (
	// Funcs
	FuncDeposit          = coreutil.NewEP0(Contract, "deposit")
	FuncFoundryCreateNew = coreutil.NewEP1(Contract, "foundryCreateNew",
		coreutil.FieldWithCodecOptional(ParamTokenScheme, codec.TokenScheme),
	)
	FuncFoundryDestroy = coreutil.NewEP1(Contract, "foundryDestroy",
		coreutil.FieldWithCodec(ParamFoundrySN, codec.Uint32),
	)
	FuncFoundryModifySupply    = EPFoundryModifySupply{EntryPointInfo: Contract.Func("foundryModifySupply")}
	FuncMintNFT                = EPMintNFT{EntryPointInfo: Contract.Func("mintNFT")}
	FuncTransferAccountToChain = coreutil.NewEP1(Contract, "transferAccountToChain",
		coreutil.FieldWithCodecOptional(ParamGasReserve, codec.Uint64),
	)
	FuncTransferAllowanceTo = coreutil.NewEP1(Contract, "transferAllowanceTo",
		coreutil.FieldWithCodec(ParamAgentID, codec.AgentID),
	)
	FuncWithdraw = coreutil.NewEP0(Contract, "withdraw")
	// TODO implement grant/claim protocol of moving ownership of the foundry
	//  Including ownership of the foundry by the common account/chain owner

	// Views
<<<<<<< HEAD
	ViewAccountFoundries = coreutil.NewViewEP11(Contract, "accountFoundries",
		coreutil.FieldWithCodecOptional(ParamAgentID, codec.AgentID),
		OutputSerialNumberSet{},
	)
	ViewAccountNFTAmount = coreutil.NewViewEP11(Contract, "accountNFTAmount",
		coreutil.FieldWithCodecOptional(ParamAgentID, codec.AgentID),
		coreutil.FieldWithCodec(ParamNFTAmount, codec.Uint32),
	)
	ViewAccountNFTAmountInCollection = coreutil.NewViewEP21(Contract, "accountNFTAmountInCollection",
		coreutil.FieldWithCodecOptional(ParamAgentID, codec.AgentID),
		coreutil.FieldWithCodec(ParamCollectionID, codec.NFTID),
		coreutil.FieldWithCodec(ParamNFTAmount, codec.Uint32),
	)
	ViewAccountNFTs = coreutil.NewViewEP11(Contract, "accountNFTs",
		coreutil.FieldWithCodecOptional(ParamAgentID, codec.AgentID),
		OutputNFTIDs{},
	)
	ViewAccountNFTsInCollection = coreutil.NewViewEP21(Contract, "accountNFTsInCollection",
		coreutil.FieldWithCodecOptional(ParamAgentID, codec.AgentID),
		coreutil.FieldWithCodec(ParamCollectionID, codec.NFTID),
		OutputNFTIDs{},
	)
	ViewNFTIDbyMintID = coreutil.NewViewEP11(Contract, "NFTIDbyMintID",
		coreutil.FieldWithCodec(ParamMintID, codec.Bytes),
		coreutil.FieldWithCodec(ParamNFTID, codec.NFTID),
	)
	ViewAccounts = coreutil.NewViewEP01(Contract, "accounts",
		OutputAccountList{},
	)
	ViewBalance = coreutil.NewViewEP11(Contract, "balance",
		coreutil.FieldWithCodecOptional(ParamAgentID, codec.AgentID),
		OutputFungibleTokens{},
	)
	ViewBalanceBaseToken = coreutil.NewViewEP11(Contract, "balanceBaseToken",
		coreutil.FieldWithCodecOptional(ParamAgentID, codec.AgentID),
		coreutil.FieldWithCodec(ParamBalance, codec.BaseToken),
	)
	ViewBalanceNativeToken = coreutil.NewViewEP21(Contract, "balanceNativeToken",
		coreutil.FieldWithCodecOptional(ParamAgentID, codec.AgentID),
		coreutil.FieldWithCodec(ParamNativeTokenID, codec.NativeTokenID),
		coreutil.FieldWithCodec(ParamBalance, codec.BigIntAbs),
	)
	ViewFoundryOutput = coreutil.NewViewEP11(Contract, "foundryOutput",
		coreutil.FieldWithCodec(ParamFoundrySN, codec.Uint32),
		coreutil.FieldWithCodec(ParamFoundryOutputBin, codec.Output),
	)
	ViewGetAccountNonce = coreutil.NewViewEP11(Contract, "getAccountNonce",
		coreutil.FieldWithCodecOptional(ParamAgentID, codec.AgentID),
		coreutil.FieldWithCodec(ParamAccountNonce, codec.Uint64),
	)
	ViewGetNativeTokenIDRegistry = coreutil.NewViewEP01(Contract, "getNativeTokenIDRegistry",
		OutputNativeTokenIDs{},
	)
	ViewNFTData = coreutil.NewViewEP11(Contract, "nftData",
		coreutil.FieldWithCodec(ParamNFTID, codec.NFTID),
		coreutil.FieldWithCodec(ParamNFTData, codec.NewCodecEx(isc.NFTFromBytes)),
	)
	ViewTotalAssets = coreutil.NewViewEP01(Contract, "totalAssets",
		OutputFungibleTokens{},
	)
=======
	ViewAccountFoundries             = coreutil.ViewFunc("accountFoundries")
	ViewAccountNFTAmount             = coreutil.ViewFunc("accountNFTAmount")
	ViewAccountNFTAmountInCollection = coreutil.ViewFunc("accountNFTAmountInCollection")
	ViewAccountNFTs                  = coreutil.ViewFunc("accountNFTs")
	ViewAccountNFTsInCollection      = coreutil.ViewFunc("accountNFTsInCollection")
	ViewNFTIDbyMintID                = coreutil.ViewFunc("NFTIDbyMintID")
	ViewAccounts                     = coreutil.ViewFunc("accounts")
	ViewBalance                      = coreutil.ViewFunc("balance")
	ViewBalanceBaseToken             = coreutil.ViewFunc("balanceBaseToken")
	ViewBalanceBaseTokenEVM          = coreutil.ViewFunc("balanceBaseTokenEVM")
	ViewBalanceNativeToken           = coreutil.ViewFunc("balanceNativeToken")
	ViewFoundryOutput                = coreutil.ViewFunc("foundryOutput")
	ViewGetAccountNonce              = coreutil.ViewFunc("getAccountNonce")
	ViewGetNativeTokenIDRegistry     = coreutil.ViewFunc("getNativeTokenIDRegistry")
	ViewNFTData                      = coreutil.ViewFunc("nftData")
	ViewTotalAssets                  = coreutil.ViewFunc("totalAssets")
>>>>>>> 2e9648c7
)

// request parameters
const (
	ParamAccountNonce           = "n"
	ParamAgentID                = "a"
	ParamBalance                = "B"
	ParamCollectionID           = "C"
	ParamDestroyTokens          = "y"
	ParamForceMinimumBaseTokens = "f"
	ParamFoundryOutputBin       = "b"
	ParamFoundrySN              = "s"
	ParamGasReserve             = "g"
	ParamNFTAmount              = "A"
	ParamNFTData                = "e"
	ParamNFTID                  = "z"
	ParamNFTIDs                 = "i"
	ParamNFTImmutableData       = "I"
	ParamNFTWithdrawOnMint      = "w"
	ParamMintID                 = "D"
	ParamNativeTokenID          = "N"
	ParamSupplyDeltaAbs         = "d"
	ParamTokenScheme            = "t"
)

type EPFoundryModifySupply struct {
	coreutil.EntryPointInfo[isc.Sandbox]
}

func (e EPFoundryModifySupply) MintTokens(foundrySN uint32, delta *big.Int) isc.Message {
	return e.EntryPointInfo.Message(dict.Dict{
		ParamFoundrySN:      codec.Uint32.Encode(foundrySN),
		ParamSupplyDeltaAbs: codec.BigIntAbs.Encode(delta),
	})
}

func (e EPFoundryModifySupply) DestroyTokens(foundrySN uint32, delta *big.Int) isc.Message {
	return e.MintTokens(foundrySN, delta).
		WithParam(ParamDestroyTokens, codec.Bool.Encode(true))
}

func (e EPFoundryModifySupply) WithHandler(f func(isc.Sandbox, uint32, *big.Int, bool) dict.Dict) *coreutil.EntryPointHandler[isc.Sandbox] {
	return e.EntryPointInfo.WithHandler(func(ctx isc.Sandbox) dict.Dict {
		d := ctx.Params().Dict
		sn := lo.Must(codec.Uint32.Decode(d[ParamFoundrySN]))
		delta := lo.Must(codec.BigIntAbs.Decode(d[ParamSupplyDeltaAbs]))
		destroy := lo.Must(codec.Bool.Decode(d[ParamDestroyTokens], false))
		return f(ctx, sn, delta, destroy)
	})
}

type EPMintNFT struct {
	coreutil.EntryPointInfo[isc.Sandbox]
}

type EPMintNFTMessage struct{ isc.Message }

func (e EPMintNFT) Message(immutableMetadata []byte, target isc.AgentID) EPMintNFTMessage {
	return EPMintNFTMessage{Message: e.EntryPointInfo.Message(dict.Dict{
		ParamNFTImmutableData: immutableMetadata,
		ParamAgentID:          codec.AgentID.Encode(target),
	})}
}

func (e EPMintNFT) WithHandler(f func(isc.Sandbox, []byte, isc.AgentID, bool, iotago.NFTID) dict.Dict) *coreutil.EntryPointHandler[isc.Sandbox] {
	return e.EntryPointInfo.WithHandler(func(ctx isc.Sandbox) dict.Dict {
		d := ctx.Params().Dict
		immutableMetadata := lo.Must(codec.Bytes.Decode(d[ParamNFTImmutableData]))
		target := lo.Must(codec.AgentID.Decode(d[ParamAgentID]))
		withdraw := lo.Must(codec.Bool.Decode(d[ParamNFTWithdrawOnMint], false))
		collID := lo.Must(codec.NFTID.Decode(d[ParamCollectionID], iotago.NFTID{}))
		return f(ctx, immutableMetadata, target, withdraw, collID)
	})
}

func (e EPMintNFTMessage) WithdrawOnMint(v bool) EPMintNFTMessage {
	e.Params[ParamNFTWithdrawOnMint] = codec.Bool.Encode(v)
	return e
}

func (e EPMintNFTMessage) WithCollectionID(v iotago.NFTID) EPMintNFTMessage {
	e.Params[ParamCollectionID] = codec.NFTID.Encode(v)
	return e
}

func (e EPMintNFTMessage) Build() isc.Message {
	return e.Message
}

type OutputNFTIDs struct{}

func (_ OutputNFTIDs) Encode(nftIDs []iotago.NFTID) dict.Dict {
	// TODO: add pagination?
	if len(nftIDs) > math.MaxUint16 {
		panic("too many NFTs")
	}
	return codec.SliceToArray(codec.NFTID, nftIDs, ParamNFTIDs)
}

func (_ OutputNFTIDs) Decode(r dict.Dict) ([]iotago.NFTID, error) {
	return codec.SliceFromArray(codec.NFTID, r, ParamNFTIDs)
}

type OutputSerialNumberSet struct{}

func (_ OutputSerialNumberSet) Encode(sns map[uint32]struct{}) dict.Dict {
	return codec.SliceToDictKeys(codec.Uint32, lo.Keys(sns))
}

func (_ OutputSerialNumberSet) Has(r dict.Dict, sn uint32) bool {
	return r.Has(kv.Key(codec.Uint32.Encode(sn)))
}

func (_ OutputSerialNumberSet) Decode(r dict.Dict) (map[uint32]struct{}, error) {
	sns, err := codec.SliceFromDictKeys(codec.Uint32, r)
	if err != nil {
		return nil, err
	}
	return lo.SliceToMap(sns, func(sn uint32) (uint32, struct{}) { return sn, struct{}{} }), nil
}

type OutputNativeTokenIDs struct{}

func (_ OutputNativeTokenIDs) Encode(ids []iotago.NativeTokenID) dict.Dict {
	return codec.SliceToDictKeys(codec.NativeTokenID, ids)
}

func (_ OutputNativeTokenIDs) Decode(r dict.Dict) ([]iotago.NativeTokenID, error) {
	return codec.SliceFromDictKeys(codec.NativeTokenID, r)
}

type OutputFungibleTokens struct{}

func (_ OutputFungibleTokens) Encode(fts *isc.FungibleTokens) dict.Dict {
	return fts.ToDict()
}

func (_ OutputFungibleTokens) Decode(r dict.Dict) (*isc.FungibleTokens, error) {
	return isc.FungibleTokensFromDict(r)
}

type OutputAccountList struct{ coreutil.RawDictCodec }

func (_ OutputAccountList) DecodeAccounts(allAccounts dict.Dict, chainID isc.ChainID) ([]isc.AgentID, error) {
	return codec.SliceFromDictKeys(
		codec.NewCodecEx(func(b []byte) (isc.AgentID, error) { return agentIDFromKey(kv.Key(b), chainID) }),
		allAccounts,
	)
}<|MERGE_RESOLUTION|>--- conflicted
+++ resolved
@@ -38,7 +38,6 @@
 	//  Including ownership of the foundry by the common account/chain owner
 
 	// Views
-<<<<<<< HEAD
 	ViewAccountFoundries = coreutil.NewViewEP11(Contract, "accountFoundries",
 		coreutil.FieldWithCodecOptional(ParamAgentID, codec.AgentID),
 		OutputSerialNumberSet{},
@@ -76,6 +75,10 @@
 		coreutil.FieldWithCodecOptional(ParamAgentID, codec.AgentID),
 		coreutil.FieldWithCodec(ParamBalance, codec.BaseToken),
 	)
+	ViewBalanceBaseTokenEVM = coreutil.NewViewEP11(Contract, "balanceBaseTokenEVM",
+		coreutil.FieldWithCodecOptional(ParamAgentID, codec.AgentID),
+		coreutil.FieldWithCodec(ParamBalance, codec.BigIntAbs),
+	)
 	ViewBalanceNativeToken = coreutil.NewViewEP21(Contract, "balanceNativeToken",
 		coreutil.FieldWithCodecOptional(ParamAgentID, codec.AgentID),
 		coreutil.FieldWithCodec(ParamNativeTokenID, codec.NativeTokenID),
@@ -99,24 +102,6 @@
 	ViewTotalAssets = coreutil.NewViewEP01(Contract, "totalAssets",
 		OutputFungibleTokens{},
 	)
-=======
-	ViewAccountFoundries             = coreutil.ViewFunc("accountFoundries")
-	ViewAccountNFTAmount             = coreutil.ViewFunc("accountNFTAmount")
-	ViewAccountNFTAmountInCollection = coreutil.ViewFunc("accountNFTAmountInCollection")
-	ViewAccountNFTs                  = coreutil.ViewFunc("accountNFTs")
-	ViewAccountNFTsInCollection      = coreutil.ViewFunc("accountNFTsInCollection")
-	ViewNFTIDbyMintID                = coreutil.ViewFunc("NFTIDbyMintID")
-	ViewAccounts                     = coreutil.ViewFunc("accounts")
-	ViewBalance                      = coreutil.ViewFunc("balance")
-	ViewBalanceBaseToken             = coreutil.ViewFunc("balanceBaseToken")
-	ViewBalanceBaseTokenEVM          = coreutil.ViewFunc("balanceBaseTokenEVM")
-	ViewBalanceNativeToken           = coreutil.ViewFunc("balanceNativeToken")
-	ViewFoundryOutput                = coreutil.ViewFunc("foundryOutput")
-	ViewGetAccountNonce              = coreutil.ViewFunc("getAccountNonce")
-	ViewGetNativeTokenIDRegistry     = coreutil.ViewFunc("getNativeTokenIDRegistry")
-	ViewNFTData                      = coreutil.ViewFunc("nftData")
-	ViewTotalAssets                  = coreutil.ViewFunc("totalAssets")
->>>>>>> 2e9648c7
 )
 
 // request parameters
