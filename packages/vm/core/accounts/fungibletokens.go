package accounts

import (
	"fmt"
	"math/big"

	"github.com/samber/lo"

	"github.com/iotaledger/wasp/packages/isc"
	"github.com/iotaledger/wasp/packages/kv"
<<<<<<< HEAD
=======
	"github.com/iotaledger/wasp/packages/kv/dict"
	"github.com/iotaledger/wasp/packages/parameters"
>>>>>>> 2e9648c7
	"github.com/iotaledger/wasp/packages/util"
)

// CreditToAccount brings new funds to the on chain ledger
func CreditToAccount(state kv.KVStore, agentID isc.AgentID, fts *isc.FungibleTokens, chainID isc.ChainID) {
	if fts.IsEmpty() {
		return
	}
<<<<<<< HEAD
	creditToAccount(state, accountKey(agentID, chainID), fts)
	creditToAccount(state, l2TotalsAccount, fts)
=======
	creditToAccount(state, accountKey(agentID, chainID), assets)
	creditToAccount(state, L2TotalsAccount, assets)
>>>>>>> 2e9648c7
	touchAccount(state, agentID, chainID)
}

// creditToAccount adds assets to the internal account map
// NOTE: this function does not take NFTs into account
func creditToAccount(state kv.KVStore, accountKey kv.Key, assets *isc.FungibleTokens) {
	if assets.IsEmpty() {
		return
	}

	if assets.BaseTokens > 0 {
		setBaseTokens(state, accountKey, getBaseTokens(state, accountKey)+assets.BaseTokens)
	}
	for id, amount := range assets.NativeTokens {
		if amount.Sign() == 0 {
			continue
		}
		if amount.Sign() < 0 {
			panic(ErrBadAmount)
		}
		balance := getNativeTokenAmount(state, accountKey, id)
		balance.Add(balance, amount)
		if balance.Cmp(util.MaxUint256) > 0 {
			panic(ErrOverflow)
		}
		setNativeTokenAmount(state, accountKey, id, balance)
	}
}

func CreditToAccountFullDecimals(state kv.KVStore, agentID isc.AgentID, amount *big.Int, chainID isc.ChainID) {
	if !util.IsPositiveBigInt(amount) {
		return
	}
	creditToAccountFullDecimals(state, accountKey(agentID, chainID), amount)
	creditToAccountFullDecimals(state, L2TotalsAccount, amount)
	touchAccount(state, agentID, chainID)
}

// creditToAccountFullDecimals adds assets to the internal account map
// NOTE: this function does not take NFTs into account
func creditToAccountFullDecimals(state kv.KVStore, accountKey kv.Key, amount *big.Int) {
	setBaseTokensFullDecimals(state, accountKey, new(big.Int).Add(getBaseTokensFullDecimals(state, accountKey), amount))
}

// DebitFromAccount takes out assets balance the on chain ledger. If not enough it panics
func DebitFromAccount(state kv.KVStore, agentID isc.AgentID, fts *isc.FungibleTokens, chainID isc.ChainID) {
	if fts.IsEmpty() {
		return
	}
	if !debitFromAccount(state, accountKey(agentID, chainID), fts) {
		panic(fmt.Errorf("cannot debit (%s) from %s: %w", fts, agentID, ErrNotEnoughFunds))
	}
<<<<<<< HEAD
	if !debitFromAccount(state, l2TotalsAccount, fts) {
=======
	if !debitFromAccount(state, L2TotalsAccount, assets) {
>>>>>>> 2e9648c7
		panic("debitFromAccount: inconsistent ledger state")
	}
	touchAccount(state, agentID, chainID)
}

// debitFromAccount debits assets from the internal accounts map
func debitFromAccount(state kv.KVStore, accountKey kv.Key, debit *isc.FungibleTokens) bool {
	if debit.IsEmpty() {
		return true
	}

	// first check, then mutate
	balance := isc.NewEmptyFungibleTokens()
	if debit.BaseTokens > 0 {
		baseTokens := getBaseTokens(state, accountKey)
		if debit.BaseTokens > baseTokens {
			return false
		}
		balance.BaseTokens = baseTokens
	}
	for id, amount := range debit.NativeTokens {
		if amount.Sign() == 0 {
			continue
		}
		if amount.Sign() < 0 {
			panic(ErrBadAmount)
		}
		ntBalance := getNativeTokenAmount(state, accountKey, id)
		if ntBalance.Cmp(amount) < 0 {
			return false
		}
		balance.AddNativeTokens(id, ntBalance)
	}

	if debit.BaseTokens > 0 {
		setBaseTokens(state, accountKey, balance.BaseTokens-debit.BaseTokens)
	}
	for id, amount := range debit.NativeTokens {
		setNativeTokenAmount(state, accountKey, id, new(big.Int).Sub(balance.NativeTokens.ValueOrBigInt0(id), amount))
	}
	return true
}

<<<<<<< HEAD
func getFungibleTokens(state kv.KVStoreReader, accountKey kv.Key) *isc.FungibleTokens {
	ret := isc.NewEmptyFungibleTokens()
=======
// DebitFromAccountFullDecimals removes the amount from the chain ledger. If not enough it panics
func DebitFromAccountFullDecimals(state kv.KVStore, agentID isc.AgentID, amount *big.Int, chainID isc.ChainID) {
	if !util.IsPositiveBigInt(amount) {
		return
	}
	if !debitFromAccountFullDecimals(state, accountKey(agentID, chainID), amount) {
		panic(fmt.Errorf("cannot debit (%s) from %s: %w", amount.String(), agentID, ErrNotEnoughFunds))
	}

	if !debitFromAccountFullDecimals(state, L2TotalsAccount, amount) {
		panic("debitFromAccount: inconsistent ledger state")
	}
	touchAccount(state, agentID, chainID)
}

// debitFromAccountFullDecimals debits the amount from the internal accounts map
func debitFromAccountFullDecimals(state kv.KVStore, accountKey kv.Key, amount *big.Int) bool {
	balance := getBaseTokensFullDecimals(state, accountKey)
	if balance.Cmp(amount) < 0 {
		return false
	}
	setBaseTokensFullDecimals(state, accountKey, new(big.Int).Sub(balance, amount))
	return true
}

// getFungibleTokens returns the fungible tokens owned by an account (base tokens extra decimals will be discarded)
func getFungibleTokens(state kv.KVStoreReader, accountKey kv.Key) *isc.Assets {
	ret := isc.NewEmptyAssets()
>>>>>>> 2e9648c7
	ret.AddBaseTokens(getBaseTokens(state, accountKey))
	nativeTokensMapR(state, accountKey).Iterate(func(idBytes []byte, val []byte) bool {
		ret.AddNativeTokens(
			lo.Must(isc.NativeTokenIDFromBytes(idBytes)),
			new(big.Int).SetBytes(val),
		)
		return true
	})
	return ret
}

<<<<<<< HEAD
func calcL2TotalFungibleTokens(state kv.KVStoreReader) *isc.FungibleTokens {
	ret := isc.NewEmptyFungibleTokens()
	allAccountsMapR(state).IterateKeys(func(key []byte) bool {
		ret.Add(getFungibleTokens(state, kv.Key(key)))
=======
func calcL2TotalFungibleTokens(state kv.KVStoreReader) *isc.Assets {
	ret := isc.NewEmptyAssets()
	totalBaseTokens := big.NewInt(0)

	allAccountsMapR(state).IterateKeys(func(accountKey []byte) bool {
		// add all native tokens owned by each account
		nativeTokensMapR(state, kv.Key(accountKey)).Iterate(func(idBytes []byte, val []byte) bool {
			ret.AddNativeTokens(
				isc.MustNativeTokenIDFromBytes(idBytes),
				new(big.Int).SetBytes(val),
			)
			return true
		})
		// use the full decimals for each account, so no dust balance is lost in the calculation
		baseTokensFullDecimals := getBaseTokensFullDecimals(state, kv.Key(accountKey))
		totalBaseTokens = new(big.Int).Add(totalBaseTokens, baseTokensFullDecimals)
>>>>>>> 2e9648c7
		return true
	})

	// convert from 18 decimals, remainder must be 0
	ret.BaseTokens = util.MustEthereumDecimalsToBaseTokenDecimalsExact(totalBaseTokens, parameters.L1().BaseToken.Decimals)
	return ret
}

// GetAccountFungibleTokens returns all fungible tokens belonging to the agentID on the state
func GetAccountFungibleTokens(state kv.KVStoreReader, agentID isc.AgentID, chainID isc.ChainID) *isc.FungibleTokens {
	return getFungibleTokens(state, accountKey(agentID, chainID))
}

<<<<<<< HEAD
func GetTotalL2FungibleTokens(state kv.KVStoreReader) *isc.FungibleTokens {
	return getFungibleTokens(state, l2TotalsAccount)
=======
func GetTotalL2FungibleTokens(state kv.KVStoreReader) *isc.Assets {
	return getFungibleTokens(state, L2TotalsAccount)
}

func getAccountBalanceDict(state kv.KVStoreReader, accountKey kv.Key) dict.Dict {
	return getFungibleTokens(state, accountKey).ToDict()
>>>>>>> 2e9648c7
}<|MERGE_RESOLUTION|>--- conflicted
+++ resolved
@@ -6,42 +6,44 @@
 
 	"github.com/samber/lo"
 
+	"github.com/iotaledger/iota.go/v4/api"
 	"github.com/iotaledger/wasp/packages/isc"
 	"github.com/iotaledger/wasp/packages/kv"
-<<<<<<< HEAD
-=======
-	"github.com/iotaledger/wasp/packages/kv/dict"
-	"github.com/iotaledger/wasp/packages/parameters"
->>>>>>> 2e9648c7
+	"github.com/iotaledger/wasp/packages/kv/codec"
 	"github.com/iotaledger/wasp/packages/util"
 )
 
 // CreditToAccount brings new funds to the on chain ledger
-func CreditToAccount(state kv.KVStore, agentID isc.AgentID, fts *isc.FungibleTokens, chainID isc.ChainID) {
+func CreditToAccount(
+	state kv.KVStore,
+	agentID isc.AgentID,
+	fts *isc.FungibleTokens,
+	chainID isc.ChainID,
+	baseToken *api.InfoResBaseToken,
+) {
 	if fts.IsEmpty() {
 		return
 	}
-<<<<<<< HEAD
-	creditToAccount(state, accountKey(agentID, chainID), fts)
-	creditToAccount(state, l2TotalsAccount, fts)
-=======
-	creditToAccount(state, accountKey(agentID, chainID), assets)
-	creditToAccount(state, L2TotalsAccount, assets)
->>>>>>> 2e9648c7
+	creditToAccount(state, accountKey(agentID, chainID), fts, baseToken)
+	creditToAccount(state, L2TotalsAccount, fts, baseToken)
 	touchAccount(state, agentID, chainID)
 }
 
 // creditToAccount adds assets to the internal account map
-// NOTE: this function does not take NFTs into account
-func creditToAccount(state kv.KVStore, accountKey kv.Key, assets *isc.FungibleTokens) {
-	if assets.IsEmpty() {
-		return
-	}
-
-	if assets.BaseTokens > 0 {
-		setBaseTokens(state, accountKey, getBaseTokens(state, accountKey)+assets.BaseTokens)
-	}
-	for id, amount := range assets.NativeTokens {
+func creditToAccount(
+	state kv.KVStore,
+	accountKey kv.Key,
+	fts *isc.FungibleTokens,
+	baseToken *api.InfoResBaseToken,
+) {
+	if fts.IsEmpty() {
+		return
+	}
+
+	if fts.BaseTokens > 0 {
+		setBaseTokens(state, accountKey, getBaseTokens(state, accountKey, baseToken)+fts.BaseTokens, baseToken)
+	}
+	for id, amount := range fts.NativeTokens {
 		if amount.Sign() == 0 {
 			continue
 		}
@@ -73,25 +75,27 @@
 }
 
 // DebitFromAccount takes out assets balance the on chain ledger. If not enough it panics
-func DebitFromAccount(state kv.KVStore, agentID isc.AgentID, fts *isc.FungibleTokens, chainID isc.ChainID) {
+func DebitFromAccount(
+	state kv.KVStore,
+	agentID isc.AgentID,
+	fts *isc.FungibleTokens,
+	chainID isc.ChainID,
+	baseToken *api.InfoResBaseToken,
+) {
 	if fts.IsEmpty() {
 		return
 	}
-	if !debitFromAccount(state, accountKey(agentID, chainID), fts) {
+	if !debitFromAccount(state, accountKey(agentID, chainID), fts, baseToken) {
 		panic(fmt.Errorf("cannot debit (%s) from %s: %w", fts, agentID, ErrNotEnoughFunds))
 	}
-<<<<<<< HEAD
-	if !debitFromAccount(state, l2TotalsAccount, fts) {
-=======
-	if !debitFromAccount(state, L2TotalsAccount, assets) {
->>>>>>> 2e9648c7
+	if !debitFromAccount(state, L2TotalsAccount, fts, baseToken) {
 		panic("debitFromAccount: inconsistent ledger state")
 	}
 	touchAccount(state, agentID, chainID)
 }
 
 // debitFromAccount debits assets from the internal accounts map
-func debitFromAccount(state kv.KVStore, accountKey kv.Key, debit *isc.FungibleTokens) bool {
+func debitFromAccount(state kv.KVStore, accountKey kv.Key, debit *isc.FungibleTokens, baseToken *api.InfoResBaseToken) bool {
 	if debit.IsEmpty() {
 		return true
 	}
@@ -99,7 +103,7 @@
 	// first check, then mutate
 	balance := isc.NewEmptyFungibleTokens()
 	if debit.BaseTokens > 0 {
-		baseTokens := getBaseTokens(state, accountKey)
+		baseTokens := getBaseTokens(state, accountKey, baseToken)
 		if debit.BaseTokens > baseTokens {
 			return false
 		}
@@ -120,7 +124,7 @@
 	}
 
 	if debit.BaseTokens > 0 {
-		setBaseTokens(state, accountKey, balance.BaseTokens-debit.BaseTokens)
+		setBaseTokens(state, accountKey, balance.BaseTokens-debit.BaseTokens, baseToken)
 	}
 	for id, amount := range debit.NativeTokens {
 		setNativeTokenAmount(state, accountKey, id, new(big.Int).Sub(balance.NativeTokens.ValueOrBigInt0(id), amount))
@@ -128,10 +132,6 @@
 	return true
 }
 
-<<<<<<< HEAD
-func getFungibleTokens(state kv.KVStoreReader, accountKey kv.Key) *isc.FungibleTokens {
-	ret := isc.NewEmptyFungibleTokens()
-=======
 // DebitFromAccountFullDecimals removes the amount from the chain ledger. If not enough it panics
 func DebitFromAccountFullDecimals(state kv.KVStore, agentID isc.AgentID, amount *big.Int, chainID isc.ChainID) {
 	if !util.IsPositiveBigInt(amount) {
@@ -158,10 +158,9 @@
 }
 
 // getFungibleTokens returns the fungible tokens owned by an account (base tokens extra decimals will be discarded)
-func getFungibleTokens(state kv.KVStoreReader, accountKey kv.Key) *isc.Assets {
-	ret := isc.NewEmptyAssets()
->>>>>>> 2e9648c7
-	ret.AddBaseTokens(getBaseTokens(state, accountKey))
+func getFungibleTokens(state kv.KVStoreReader, accountKey kv.Key, baseToken *api.InfoResBaseToken) *isc.FungibleTokens {
+	ret := isc.NewEmptyFungibleTokens()
+	ret.AddBaseTokens(getBaseTokens(state, accountKey, baseToken))
 	nativeTokensMapR(state, accountKey).Iterate(func(idBytes []byte, val []byte) bool {
 		ret.AddNativeTokens(
 			lo.Must(isc.NativeTokenIDFromBytes(idBytes)),
@@ -172,21 +171,15 @@
 	return ret
 }
 
-<<<<<<< HEAD
-func calcL2TotalFungibleTokens(state kv.KVStoreReader) *isc.FungibleTokens {
+func calcL2TotalFungibleTokens(state kv.KVStoreReader, baseToken *api.InfoResBaseToken) *isc.FungibleTokens {
 	ret := isc.NewEmptyFungibleTokens()
-	allAccountsMapR(state).IterateKeys(func(key []byte) bool {
-		ret.Add(getFungibleTokens(state, kv.Key(key)))
-=======
-func calcL2TotalFungibleTokens(state kv.KVStoreReader) *isc.Assets {
-	ret := isc.NewEmptyAssets()
 	totalBaseTokens := big.NewInt(0)
 
 	allAccountsMapR(state).IterateKeys(func(accountKey []byte) bool {
 		// add all native tokens owned by each account
 		nativeTokensMapR(state, kv.Key(accountKey)).Iterate(func(idBytes []byte, val []byte) bool {
 			ret.AddNativeTokens(
-				isc.MustNativeTokenIDFromBytes(idBytes),
+				lo.Must(codec.NativeTokenID.Decode(idBytes)),
 				new(big.Int).SetBytes(val),
 			)
 			return true
@@ -194,29 +187,24 @@
 		// use the full decimals for each account, so no dust balance is lost in the calculation
 		baseTokensFullDecimals := getBaseTokensFullDecimals(state, kv.Key(accountKey))
 		totalBaseTokens = new(big.Int).Add(totalBaseTokens, baseTokensFullDecimals)
->>>>>>> 2e9648c7
 		return true
 	})
 
 	// convert from 18 decimals, remainder must be 0
-	ret.BaseTokens = util.MustEthereumDecimalsToBaseTokenDecimalsExact(totalBaseTokens, parameters.L1().BaseToken.Decimals)
+	ret.BaseTokens = util.MustEthereumDecimalsToBaseTokenDecimalsExact(totalBaseTokens, baseToken.Decimals)
 	return ret
 }
 
 // GetAccountFungibleTokens returns all fungible tokens belonging to the agentID on the state
-func GetAccountFungibleTokens(state kv.KVStoreReader, agentID isc.AgentID, chainID isc.ChainID) *isc.FungibleTokens {
-	return getFungibleTokens(state, accountKey(agentID, chainID))
-}
-
-<<<<<<< HEAD
-func GetTotalL2FungibleTokens(state kv.KVStoreReader) *isc.FungibleTokens {
-	return getFungibleTokens(state, l2TotalsAccount)
-=======
-func GetTotalL2FungibleTokens(state kv.KVStoreReader) *isc.Assets {
-	return getFungibleTokens(state, L2TotalsAccount)
-}
-
-func getAccountBalanceDict(state kv.KVStoreReader, accountKey kv.Key) dict.Dict {
-	return getFungibleTokens(state, accountKey).ToDict()
->>>>>>> 2e9648c7
+func GetAccountFungibleTokens(
+	state kv.KVStoreReader,
+	agentID isc.AgentID,
+	chainID isc.ChainID,
+	baseToken *api.InfoResBaseToken,
+) *isc.FungibleTokens {
+	return getFungibleTokens(state, accountKey(agentID, chainID), baseToken)
+}
+
+func GetTotalL2FungibleTokens(state kv.KVStoreReader, baseToken *api.InfoResBaseToken) *isc.FungibleTokens {
+	return getFungibleTokens(state, L2TotalsAccount, baseToken)
 }