--- conflicted
+++ resolved
@@ -29,25 +29,12 @@
 
 // setChainInfo sets the configuration parameters of the chain
 // Input (all optional):
-<<<<<<< HEAD
 // - ParamMaxBlobSizeUint32         - uint32 maximum size of a blob to be saved in the blob contract.
 // - ParamMaxEventSizeUint16        - uint16 maximum size of a single event.
 // - ParamMaxEventsPerRequestUint16 - uint16 maximum number of events per request.
 // Does not set gas fee policy!
 func setChainInfo(ctx iscp.Sandbox) dict.Dict {
-	ctx.RequireCallerIsChainOwner("governance.setContractFee: not authorized")
-=======
-// - ParamMaxBlobSize         - uint32 maximum size of a blob to be saved in the blob contract.
-// - ParamMaxEventSize        - uint16 maximum size of a single event.
-// - ParamMaxEventsPerRequest - uint16 maximum number of events per request.
-// - ParamOwnerFee            - int64 non-negative value of the owner fee.
-// - ParamValidatorFee        - int64 non-negative value of the contract fee.
-func setChainInfo(ctx iscp.Sandbox) (dict.Dict, error) {
-	a := assert.NewAssert(ctx.Log())
-	a.Require(governance.CheckAuthorizationByChainOwner(ctx.State(), ctx.Caller()), "governance.setChainInfo: not authorized")
-
-	params := kvdecoder.New(ctx.Params(), ctx.Log())
->>>>>>> 3c3bdc9b
+	ctx.RequireCallerIsChainOwner("governance.setChainInfo: not authorized")
 
 	// max blob size
 	maxBlobSize := ctx.Params().MustGetUint32(governance.ParamMaxBlobSizeUint32, 0)
@@ -77,7 +64,7 @@
 		ctx.Event(fmt.Sprintf("[updated chain config] max eventsPerRequest: %d", maxEventsPerReq))
 	}
 	return nil
-}
+	}
 
 func getMaxBlobSize(ctx iscp.SandboxView) dict.Dict {
 	maxBlobSize, err := ctx.State().Get(governance.VarMaxBlobSize)
