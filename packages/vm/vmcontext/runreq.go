package vmcontext

import (
	"fmt"
	"runtime/debug"
	"time"

<<<<<<< HEAD
	"github.com/iotaledger/wasp/packages/state"
	"github.com/iotaledger/wasp/packages/vm/core/blocklog"
=======
	"github.com/iotaledger/wasp/packages/vm"

	"github.com/iotaledger/wasp/packages/kv"
	"golang.org/x/xerrors"
>>>>>>> 9dae02c7

	"github.com/iotaledger/goshimmer/packages/ledgerstate"
	"github.com/iotaledger/wasp/packages/coretypes"
	"github.com/iotaledger/wasp/packages/coretypes/request"
	"github.com/iotaledger/wasp/packages/hashing"
	"github.com/iotaledger/wasp/packages/state"
	"github.com/iotaledger/wasp/packages/vm/core/accounts"
	"github.com/iotaledger/wasp/packages/vm/core/root"
)

// RunTheRequest processes any request based on the Extended output, even if it
// doesn't parse correctly as a SC request
func (vmctx *VMContext) RunTheRequest(req coretypes.Request, requestIndex uint16) {
	defer vmctx.mustFinalizeRequestCall()

	vmctx.mustSetUpRequestContext(req, requestIndex)

	// guard against replaying off-ledger requests here to prevent replaying fee deduction
	// also verifies that account for off-ledger request exists
	if !vmctx.validRequest() {
		return
	}

	if vmctx.isInitChainRequest() {
		vmctx.chainOwnerID = *vmctx.req.SenderAccount().Clone()
	} else {
		vmctx.mustGetBaseValuesFromState()
		enoughFees := vmctx.mustHandleFees()
		if !enoughFees {
			return
		}
	}

	// snapshot state baseline for rollback in case of panic
	snapshotTxBuilder := vmctx.txBuilder.Clone()
	vmctx.virtualState.ApplyStateUpdates(vmctx.currentStateUpdate)
	// request run updates will be collected to the new state update
	vmctx.currentStateUpdate = state.NewStateUpdate()

	vmctx.lastError = nil
	func() {
		// panic catcher for the whole call from request to the VM
		defer func() {
			r := recover()
			if r == nil {
				return
			}
			switch err := r.(type) {
			case *kv.DBError:
				panic(err)
			case *vm.ErrorStateInvalidated:
				panic(err)
			default:
				vmctx.lastResult = nil
				vmctx.lastError = xerrors.Errorf("panic in VM: %v", r)
				vmctx.Debugf(string(debug.Stack()))
			}
		}()
		vmctx.mustCallFromRequest()
	}()

	if vmctx.lastError != nil {
		// treating panic and error returned from request the same way
		// restore the txbuilder and dispose mutations in the last state update
		vmctx.txBuilder = snapshotTxBuilder
		vmctx.currentStateUpdate = state.NewStateUpdate()

		vmctx.mustSendBack(vmctx.remainingAfterFees)
	}
}

// mustSetUpRequestContext sets up VMContext for request
func (vmctx *VMContext) mustSetUpRequestContext(req coretypes.Request, requestIndex uint16) {
	if _, ok := req.Params(); !ok {
		vmctx.log.Panicf("mustSetUpRequestContext.inconsistency: request args should had been solidified")
	}
	vmctx.req = req
	vmctx.requestIndex = requestIndex
	if req.Output() != nil {
		if err := vmctx.txBuilder.ConsumeInputByOutputID(req.Output().ID()); err != nil {
			vmctx.log.Panicf("mustSetUpRequestContext.inconsistency : %v", err)
		}
	}
	ts := vmctx.virtualState.Timestamp().Add(1 * time.Nanosecond)
	vmctx.currentStateUpdate = state.NewStateUpdate(ts)

	vmctx.entropy = hashing.HashData(vmctx.entropy[:])
	vmctx.callStack = vmctx.callStack[:0]

	if isRequestTimeLockedNow(req, ts) {
		vmctx.log.Panicf("mustSetUpRequestContext.inconsistency: input is time locked. Nowis: %v\nInput: %s\n", ts, req.ID().String())
	}
	if req.Output() != nil {
		// on-ledger request
		if input, ok := req.Output().(*ledgerstate.ExtendedLockedOutput); ok {
			// it is an on-ledger request
			if !input.UnlockAddressNow(ts).Equals(vmctx.chainID.AsAddress()) {
				vmctx.log.Panicf("mustSetUpRequestContext.inconsistency: input cannot be unlocked at %v.\nInput: %s\n chainID: %s",
					ts, input.String(), vmctx.chainID.String())
			}
		} else {
			vmctx.log.Panicf("mustSetUpRequestContext.inconsistency: unexpected UTXO type")
		}
		vmctx.remainingAfterFees = req.Output().Balances().Clone()
	} else {
		// off-ledger request
		vmctx.remainingAfterFees = vmctx.adjustOffLedgerTransfer()
	}

	targetContract, _ := req.Target()
	var ok bool
	if vmctx.contractRecord, ok = vmctx.findContractByHname(targetContract); !ok {
		vmctx.log.Panicf("inconsistency: findContractByHname")
	}
	if vmctx.contractRecord.Hname() == 0 {
		vmctx.log.Warn("default contract will be called")
	}
}

func (vmctx *VMContext) adjustOffLedgerTransfer() *ledgerstate.ColoredBalances {
	req, ok := vmctx.req.(*request.RequestOffLedger)
	if !ok {
		vmctx.log.Panicf("adjustOffLedgerTransfer.inconsistency: unexpected request type")
	}
	vmctx.pushCallContext(accounts.Interface.Hname(), nil, nil)
	defer vmctx.popCallContext()

	// take sender-provided token transfer info and adjust it to
	// reflect what is actually available in the local sender account
	sender := req.SenderAccount()
	transfers := make(map[ledgerstate.Color]uint64)
	if tokens := req.Tokens(); tokens != nil {
		tokens.ForEach(func(color ledgerstate.Color, balance uint64) bool {
			available := accounts.GetBalance(vmctx.State(), sender, color)
			if balance > available {
				vmctx.log.Warn("adjusting transfer from ", balance, " to ", available)
				balance = available
			}
			if balance > 0 {
				transfers[color] = balance
			}
			return true
		})
	}
	return ledgerstate.NewColoredBalances(transfers)
}

func (vmctx *VMContext) validRequest() bool {
	req, ok := vmctx.req.(*request.RequestOffLedger)
	if !ok {
		// on-ledger request is always valid
		return true
	}

	vmctx.pushCallContext(accounts.Interface.Hname(), nil, nil)
	defer vmctx.popCallContext()

	// off-ledger account must exist
	if _, exists := accounts.GetAccountBalances(vmctx.State(), req.SenderAccount()); !exists {
		vmctx.lastError = fmt.Errorf("validRequest: unverified account for %s", req.ID().String())
		return false
	}

	// order of requests must always increase
	if vmctx.req.Order() <= accounts.GetOrder(vmctx.State(), req.SenderAddress()) {
		vmctx.lastError = fmt.Errorf("validRequest: invalid order for %s", req.ID().String())
		return false
	}

	return true
}

// mustHandleFees handles node fees. If not enough, takes as much as it can, the rest sends back
// Return false if not enough fees
func (vmctx *VMContext) mustHandleFees() bool {
	totalFee := vmctx.ownerFee + vmctx.validatorFee
	if totalFee == 0 || vmctx.requesterIsLocal() {
		// no fees enabled or the caller is the chain owner
		vmctx.log.Debugf("mustHandleFees: no fees charged")
		return true
	}

	// process fees for owner and validator
	if vmctx.grabFee(vmctx.commonAccount(), vmctx.ownerFee) &&
		vmctx.grabFee(&vmctx.validatorFeeTarget, vmctx.validatorFee) {
		// there were enough fees for both
		return true
	}

	// not enough fees available
	vmctx.mustSendBack(vmctx.remainingAfterFees)
	vmctx.remainingAfterFees = nil
	vmctx.lastError = fmt.Errorf("mustHandleFees: not enough fees for request %s. Remaining tokens were sent back to %s",
		vmctx.req.ID(), vmctx.req.SenderAddress().Base58())
	return false
}

// Return false if not enough fees
// charges fees to the validator/chain owner and moves funds from on-ledger (tangle) request to the respective on-chain account
// !!! must only be called before the request is processed.
func (vmctx *VMContext) grabFee(account *coretypes.AgentID, amount uint64) bool {
	if amount == 0 {
		return true
	}

	// determine how much fees we can actually take
	available, _ := vmctx.remainingAfterFees.Get(vmctx.feeColor)
	if available == 0 {
		return false
	}
	enoughFees := available >= amount
	if !enoughFees {
		// just take whatever is there
		amount = available
	}
	available -= amount

	// take fee from remainingAfterFees
	remaining := vmctx.remainingAfterFees.Map()
	if available == 0 {
		delete(remaining, vmctx.feeColor)
	} else {
		remaining[vmctx.feeColor] = available
	}
	vmctx.remainingAfterFees = ledgerstate.NewColoredBalances(remaining)

	// get ready to transfer the fees
	transfer := ledgerstate.NewColoredBalances(map[ledgerstate.Color]uint64{
		vmctx.feeColor: amount,
	})

	if !vmctx.req.IsFeePrepaid() {
		vmctx.creditToAccount(account, transfer)
		return enoughFees
	}

	// fees should have been deposited in sender account on chain
	sender := vmctx.req.SenderAccount()
	return vmctx.moveBetweenAccounts(sender, account, transfer) && enoughFees
}

func (vmctx *VMContext) mustSendBack(tokens *ledgerstate.ColoredBalances) {
	if tokens == nil || tokens.Size() == 0 || vmctx.req.Output() == nil {
		return
	}
	sender := vmctx.req.SenderAccount()
	if sender.Address().Equals(vmctx.chainID.AsAddress()) {
		// if sender is on the same chain, just accrue tokens back to it
		vmctx.creditToAccount(vmctx.adjustAccount(sender), tokens)
		return
	}
	// send tokens back
	// the logic is to send to original aliasAddress and to original contract is any
	// otherwise will be sent to _default contract. In case if sender
	// is ordinary wallet the tokens (less fees) will be returned back
	backToAddress := sender.Address()
	backToContract := sender.Hname()
	metadata := request.NewRequestMetadata().WithTarget(backToContract)
	err := vmctx.txBuilder.AddExtendedOutputSpend(backToAddress, metadata.Bytes(), tokens.Map())
	if err != nil {
		vmctx.log.Errorf("mustSendBack: %v", err)
	}
}

// mustCallFromRequest is the call itself. Assumes sc exists
func (vmctx *VMContext) mustCallFromRequest() {
	vmctx.log.Debugf("mustCallFromRequest: %s", vmctx.req.ID().String())

	vmctx.mustSaveRequestOrder()

	// calling only non view entry points. Calling the view will trigger error and fallback
	targetContract, entryPoint := vmctx.req.Target()
	params, _ := vmctx.req.Params()
	vmctx.lastResult, vmctx.lastError = vmctx.callNonViewByProgramHash(
		targetContract, entryPoint, params, vmctx.remainingAfterFees, vmctx.contractRecord.ProgramHash)
}

func (vmctx *VMContext) mustSaveRequestOrder() {
	if _, ok := vmctx.req.(*request.RequestOffLedger); ok {
		vmctx.pushCallContext(accounts.Interface.Hname(), nil, nil)
		defer vmctx.popCallContext()

		address := vmctx.req.SenderAddress()
		order := vmctx.req.Order()
		accounts.SetOrder(vmctx.State(), address, order)
	}
}

func (vmctx *VMContext) mustFinalizeRequestCall() {
	vmctx.mustLogRequestToBlockLog(vmctx.lastError) // panic not caught
	vmctx.lastTotalAssets = vmctx.totalAssets()

	vmctx.virtualState.ApplyStateUpdates(vmctx.currentStateUpdate)
	vmctx.currentStateUpdate = nil

	_, ep := vmctx.req.Target()
	vmctx.log.Debugw("runTheRequest OUT",
		"reqId", vmctx.req.ID().Short(),
		"entry point", ep.String(),
	)
}

// mustGetBaseValuesFromState only makes sense if chain is already deployed
func (vmctx *VMContext) mustGetBaseValuesFromState() {
	info := vmctx.mustGetChainInfo()
	if !info.ChainID.Equals(&vmctx.chainID) {
		vmctx.log.Panicf("mustSetUpRequestContext: major inconsistency of chainID")
	}
	vmctx.chainOwnerID = info.ChainOwnerID
	vmctx.feeColor, vmctx.ownerFee, vmctx.validatorFee = vmctx.getFeeInfo()
}

func (vmctx *VMContext) isInitChainRequest() bool {
	targetContract, entryPoint := vmctx.req.Target()
	return targetContract == root.Interface.Hname() && entryPoint == coretypes.EntryPointInit
}

func isRequestTimeLockedNow(req coretypes.Request, nowis time.Time) bool {
	if req.TimeLock().IsZero() {
		return false
	}
	return req.TimeLock().After(nowis)
}<|MERGE_RESOLUTION|>--- conflicted
+++ resolved
@@ -5,15 +5,10 @@
 	"runtime/debug"
 	"time"
 
-<<<<<<< HEAD
-	"github.com/iotaledger/wasp/packages/state"
-	"github.com/iotaledger/wasp/packages/vm/core/blocklog"
-=======
 	"github.com/iotaledger/wasp/packages/vm"
 
 	"github.com/iotaledger/wasp/packages/kv"
 	"golang.org/x/xerrors"
->>>>>>> 9dae02c7
 
 	"github.com/iotaledger/goshimmer/packages/ledgerstate"
 	"github.com/iotaledger/wasp/packages/coretypes"
@@ -212,8 +207,6 @@
 }
 
 // Return false if not enough fees
-// charges fees to the validator/chain owner and moves funds from on-ledger (tangle) request to the respective on-chain account
-// !!! must only be called before the request is processed.
 func (vmctx *VMContext) grabFee(account *coretypes.AgentID, amount uint64) bool {
 	if amount == 0 {
 		return true
