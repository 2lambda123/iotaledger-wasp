--- conflicted
+++ resolved
@@ -96,48 +96,9 @@
 	if err != nil {
 		return nil, fmt.Errorf("root.deployContract: %v", err)
 	}
-<<<<<<< HEAD
 	ctx.Eventf("root.deployContract.success. Deployed contract hname = %s, name = '%s'",
 		coretypes.Hn(name).String(), name)
 	return nil, nil
-=======
-	ret := codec.NewCodec(dict.New())
-	ret.SetInt64(ParamIndex, int64(contractIndex))
-
-	if name != "" {
-		contractsByName.SetAt([]byte(name), util.Uint64To8Bytes(uint64(contractIndex)))
-	}
-
-	ctx.Eventf("root.deployContract.success. Deployed contract index %d", contractIndex)
-	return ret, nil
-}
-
-// findContractByName is a view
-func findContractByName(ctx vmtypes.SandboxView) (codec.ImmutableCodec, error) {
-	if ctx.State().Get(VarStateInitialized) == nil {
-		return nil, fmt.Errorf("root.initialize.fail: not_initialized")
-	}
-	params := ctx.Params()
-
-	name, ok, err := params.GetString(ParamName)
-	if err != nil {
-		return nil, err
-	}
-	if !ok {
-		return nil, fmt.Errorf("parameter 'name' undefined")
-	}
-
-	contractsByName := ctx.State().GetMap(VarContractsByName)
-	r := contractsByName.GetAt([]byte(name))
-	if r == nil {
-		//not found
-		return nil, nil
-	}
-	index := int64(util.Uint64From8Bytes(r))
-	ret := codec.NewCodec(dict.New())
-	ret.SetInt64(ParamIndex, index)
-	return ret, nil
->>>>>>> 04036bb2
 }
 
 // findContract is a view
@@ -159,13 +120,8 @@
 	if retBin == nil {
 		return nil, fmt.Errorf("contract '%s'  does not exist", hname.String())
 	}
-<<<<<<< HEAD
 	ret := codec.NewCodec(dict.NewDict())
 	ret.Set(ParamData, retBin)
-=======
-	ret := codec.NewCodec(dict.New())
-	ret.Set("data", contractRegistry.GetAt(uint16(contractIndex)))
->>>>>>> 04036bb2
 	return ret, nil
 }
 
