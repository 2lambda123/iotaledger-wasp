--- conflicted
+++ resolved
@@ -1,18 +1,14 @@
 package sandbox
 
 import (
-<<<<<<< HEAD
-	iotago "github.com/iotaledger/iota.go/v4"
-	"github.com/iotaledger/iota.go/v4/hexutil"
-=======
 	"errors"
 	"fmt"
 
 	"go.dedis.ch/kyber/v3/pairing/bn256"
 	"go.dedis.ch/kyber/v3/sign/bdn"
 
-	iotago "github.com/iotaledger/iota.go/v3"
->>>>>>> 49309d84
+	iotago "github.com/iotaledger/iota.go/v4"
+	"github.com/iotaledger/iota.go/v4/hexutil"
 	"github.com/iotaledger/wasp/packages/cryptolib"
 	"github.com/iotaledger/wasp/packages/hashing"
 	"github.com/iotaledger/wasp/packages/isc"
@@ -21,6 +17,11 @@
 )
 
 type utilImpl struct {
+	gas isc.Gas
+}
+
+// needed separate implementation to resolve conflict between function names
+type utilImplBLS struct {
 	gas isc.Gas
 }
 
@@ -36,6 +37,10 @@
 
 func (u utilImpl) ED25519() isc.ED25519 {
 	return u
+}
+
+func (u utilImpl) BLS() isc.BLS {
+	return utilImplBLS(u)
 }
 
 // --- isc.Hex interface
@@ -95,4 +100,53 @@
 		return nil, err
 	}
 	return pk.AsEd25519Address(), nil
+}
+
+// isc.BLS interface
+var suite = bn256.NewSuite()
+
+func (u utilImplBLS) ValidSignature(data, pubKeyBin, signature []byte) bool {
+	u.gas.Burn(gas.BurnCodeUtilsBLSValidSignature)
+	pubKey, err := cryptolib.PointFromBytes(pubKeyBin, suite.G2())
+	if err != nil {
+		return false
+	}
+	return bdn.Verify(suite, pubKey, data, signature) == nil
+}
+
+func (u utilImplBLS) AddressFromPublicKey(pubKeyBin []byte) (iotago.Address, error) {
+	panic("deprecate BLS")
+	// u.gas.Burn(gas.UtilsBLSAddressFromPublicKey)
+	// _, err := cryptolib.PointFromBytes(pubKeyBin, suite.G2())
+	// if err != nil {
+	// 	return nil, errors.New("BLSUtil: wrong public key bytes")
+	// }
+	// return iotago.NewBLSAddress(pubKeyBin), nil
+}
+
+func (u utilImplBLS) AggregateBLSSignatures(pubKeysBin, sigsBin [][]byte) ([]byte, []byte, error) {
+	if len(sigsBin) == 0 || len(pubKeysBin) != len(sigsBin) {
+		return nil, nil, errors.New("BLSUtil: number of public keys must be equal to the number of signatures and not empty")
+	}
+	u.gas.Burn(gas.BurnCodeUtilsBLSAggregateBLS1P, uint64(len(sigsBin)))
+
+	sigPubKey := make([]bls.SignatureWithPublicKey, len(pubKeysBin))
+	for i := range pubKeysBin {
+		pubKey, _, err := bls.PublicKeyFromBytes(pubKeysBin[i])
+		if err != nil {
+			return nil, nil, fmt.Errorf("BLSUtil: wrong public key bytes: %w", err)
+		}
+		sig, _, err := bls.SignatureFromBytes(sigsBin[i])
+		if err != nil {
+			return nil, nil, fmt.Errorf("BLSUtil: wrong signature bytes: %w", err)
+		}
+		sigPubKey[i] = bls.NewSignatureWithPublicKey(pubKey, sig)
+	}
+
+	aggregatedSignature, err := bls.AggregateSignatures(sigPubKey...)
+	if err != nil {
+		return nil, nil, fmt.Errorf("BLSUtil: failed to aggregate signatures: %w", err)
+	}
+
+	return aggregatedSignature.PublicKey.Bytes(), aggregatedSignature.Signature.Bytes(), nil
 }